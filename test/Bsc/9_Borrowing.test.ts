--- conflicted
+++ resolved
@@ -267,20 +267,14 @@
           addresses.vBTC_Address,
           addresses.vDAI_Address,
           addresses.vUSDT_Address,
-<<<<<<< HEAD
-=======
           addresses.vLINK_Address
->>>>>>> bf9059d4
         ],
         [
           addresses.corePool_controller,
           addresses.corePool_controller,
           addresses.corePool_controller,
           addresses.corePool_controller,
-<<<<<<< HEAD
-=======
           addresses.corePool_controller
->>>>>>> bf9059d4
         ]
       );
 
@@ -541,14 +535,7 @@
         let sellToken = tokens[1];
         let buyToken = addresses.vBNB_Address;
 
-        let newTokens = [
-          tokens[0],
-          buyToken,
-          tokens[2],
-          tokens[3],
-          tokens[4],
-          tokens[5],
-        ];
+        let newTokens = [tokens[0], buyToken, tokens[2], tokens[3], tokens[4], tokens[5]];
 
         let vault = await portfolio.vault();
 
@@ -614,14 +601,7 @@
         let sellToken = tokens[2];
         let buyToken = addresses.vBTC_Address;
 
-        let newTokens = [
-          tokens[0],
-          tokens[1],
-          buyToken,
-          tokens[3],
-          tokens[4],
-          tokens[5],
-        ];
+        let newTokens = [tokens[0], tokens[1], buyToken,tokens[3], tokens[4], tokens[5]];
 
         let vault = await portfolio.vault();
 
@@ -918,7 +898,7 @@
         let ERC20 = await ethers.getContractFactory("ERC20Upgradeable");
 
         let flashloanBufferUnit = 25;//Flashloan buffer unit in 1/10000
-        let bufferUnit = 180;//Buffer unit for collateral amount in 1/100000
+        let bufferUnit = 190;//Buffer unit for collateral amount in 1/100000
         let borrowedToken = addresses.LINK_Address;
         let borrowedProtocolToken = addresses.vLINK_Address;
 
@@ -1095,15 +1075,7 @@
         let sellToken = tokens[7];
         let buyToken = iaddress.usdcAddress;
 
-        let newTokens = [
-          tokens[0],
-          tokens[1],
-          tokens[2],
-          tokens[3],
-          tokens[4],
-          tokens[5],
-          tokens[6],
-        ];
+        let newTokens = [tokens[0], tokens[1], tokens[2] ,tokens[3], tokens[4], tokens[5], tokens[6]];
 
         let vault = await portfolio.vault();
 
@@ -1163,21 +1135,14 @@
           "balance after buy",
           await ERC20.attach(buyToken).balanceOf(vault)
         );
-      });
+      })
 
       it("should rebalance borrowed USDT", async () => {
         let tokens = await portfolio.getTokens();
         let sellToken = tokens[6];
         let buyToken = iaddress.usdcAddress;
 
-        let newTokens = [
-          tokens[0],
-          tokens[1],
-          tokens[2],
-          tokens[3],
-          tokens[4],
-          tokens[5],
-        ];
+        let newTokens = [tokens[0], tokens[1], tokens[2] ,tokens[3], tokens[4], tokens[5]];
 
         let vault = await portfolio.vault();
 
@@ -1237,119 +1202,114 @@
           "balance after buy",
           await ERC20.attach(buyToken).balanceOf(vault)
         );
-      });
+      })
 
       it("should revert, if new buffer unit is more 10%", async () => {
-        await expect(
-          protocolConfig.updateMaxCollateralBufferUnit(11000)
-        ).to.be.revertedWithCustomError(protocolConfig, "InvalidNewBufferUnit");
-      });
-
-      it("repay should revert if wrong flashloan provider factory if provided", async () => {
-        let flashloanBufferUnit = 20; //Flashloan buffer unit in 1/10000.This value is used slightly increase the amount of flashLoanAmount, for any priceImpact (10000 = 100%)
-        let bufferUnit = 140; //The buffer unit used to slightly increase the amount of collateral to sell, expressed in 0.001% (100000 = 100%)
-
-        await expect(
-          rebalancing.repay(addresses.corePool_controller, {
-            _factory: addresses.USDT,
-            _token0: addresses.USDT, //USDT - Pool token
-            _token1: addresses.USDC_Address, //USDC - Pool token
-            _flashLoanToken: addresses.USDT, //Token to take flashlaon
-            _debtToken: [addresses.DAI_Address], //Token to pay debt of
-            _protocolToken: [addresses.vDAI_Address], // lending token in case of venus
-            _bufferUnit: bufferUnit, //Buffer unit for collateral amount
-            _solverHandler: ensoHandler.address, //Handler to swap
-            _flashLoanAmount: [],
-            _debtRepayAmount: [],
-            firstSwapData: [],
-            secondSwapData: [],
-            isMaxRepayment: false,
-          })
-        ).to.be.revertedWithCustomError(borrowManager, "InvalidFactoryAddress");
-      });
-
-      it("repay should revert if wrong solver handler is incorrect", async () => {
-        let flashloanBufferUnit = 20; //Flashloan buffer unit in 1/10000
-        let bufferUnit = 140; //Buffer unit for collateral amount in 1/100000
-
-        await expect(
-          rebalancing.repay(addresses.corePool_controller, {
-            _factory: addresses.thena_factory,
-            _token0: addresses.USDT, //USDT - Pool token
-            _token1: addresses.USDC_Address, //USDC - Pool token
-            _flashLoanToken: addresses.USDT, //Token to take flashlaon
-            _debtToken: [addresses.DAI_Address], //Token to pay debt of
-            _protocolToken: [addresses.vDAI_Address], // lending token in case of venus
-            _bufferUnit: bufferUnit, //Buffer unit for collateral amount
-            _solverHandler: addresses.USDT, //Handler to swap
-            _flashLoanAmount: [],
-            _debtRepayAmount: [],
-            firstSwapData: [],
-            secondSwapData: [],
-            isMaxRepayment: false,
-          })
-        ).to.be.revertedWithCustomError(borrowManager, "InvalidSolver");
-      });
-
-      it("repay should revert if wrong solver handler is incorrect", async () => {
-        let bufferUnit = 140; //Buffer unit for collateral amount in 1/100000
-
-        await expect(
-          rebalancing.repay(addresses.corePool_controller, {
-            _factory: addresses.thena_factory,
-            _token0: addresses.USDT, //USDT - Pool token
-            _token1: addresses.USDC_Address, //USDC - Pool token
-            _flashLoanToken: addresses.USDT, //Token to take flashlaon
-            _debtToken: [addresses.DAI_Address], //Token to pay debt of
-            _protocolToken: [addresses.vDAI_Address], // lending token in case of venus
-            _bufferUnit: bufferUnit, //Buffer unit for collateral amount
-            _solverHandler: addresses.USDT, //Handler to swap
-            _flashLoanAmount: [],
-            _debtRepayAmount: [],
-            firstSwapData: [],
-            secondSwapData: [],
-            isMaxRepayment: false,
-          })
-        ).to.be.revertedWithCustomError(borrowManager, "InvalidSolver");
-      });
-
-      it("repay should revert if buffer unit execeeds acceptable buffer unit", async () => {
-        let bufferUnit = 190; //Buffer unit for collateral amount in 1/100000
-
-        await expect(
-          rebalancing.repay(addresses.corePool_controller, {
-            _factory: addresses.thena_factory,
-            _token0: addresses.USDT, //USDT - Pool token
-            _token1: addresses.USDC_Address, //USDC - Pool token
-            _flashLoanToken: addresses.USDT, //Token to take flashlaon
-            _debtToken: [addresses.DAI_Address], //Token to pay debt of
-            _protocolToken: [addresses.vDAI_Address], // lending token in case of venus
-            _bufferUnit: bufferUnit, //Buffer unit for collateral amount
-            _solverHandler: ensoHandler.address, //Handler to swap
-            _flashLoanAmount: [],
-            _debtRepayAmount: [],
-            firstSwapData: [],
-            secondSwapData: [],
-            isMaxRepayment: false,
-          })
-        ).to.be.revertedWithCustomError(borrowManager, "InvalidBufferUnit");
-      });
-
-      it("repay should revert if caller of clalback function is not poolAddress", async () => {
-        let bufferUnit = 100; //Buffer unit for collateral amount in 1/100000
+        await expect(protocolConfig.updateMaxCollateralBufferUnit(11000)).to.be.revertedWithCustomError(protocolConfig,"InvalidNewBufferUnit")
+      })
+
+      it("repay should revert if wrong flashloan provider factory if provided" ,async () => {
+
+        let flashloanBufferUnit = 20;//Flashloan buffer unit in 1/10000.This value is used slightly increase the amount of flashLoanAmount, for any priceImpact (10000 = 100%)
+        let bufferUnit = 160;//The buffer unit used to slightly increase the amount of collateral to sell, expressed in 0.001% (100000 = 100%) 
+
+        await expect(rebalancing.repay(addresses.corePool_controller, {
+          _factory: addresses.USDT,
+          _token0: addresses.USDT, //USDT - Pool token
+          _token1: addresses.USDC_Address, //USDC - Pool token
+          _flashLoanToken: addresses.USDT, //Token to take flashlaon
+          _debtToken: [addresses.DAI_Address], //Token to pay debt of
+          _protocolToken: [addresses.vDAI_Address], // lending token in case of venus
+          _bufferUnit: bufferUnit, //Buffer unit for collateral amount
+          _solverHandler: ensoHandler.address, //Handler to swap
+          _flashLoanAmount: [],
+          _debtRepayAmount: [],
+          firstSwapData: [],
+          secondSwapData: [],
+          isMaxRepayment: false
+        })).to.be.revertedWithCustomError(borrowManager,"InvalidFactoryAddress");
+      })
+
+      it("repay should revert if wrong solver handler is incorrect" ,async () => {
+
+        let flashloanBufferUnit = 20;//Flashloan buffer unit in 1/10000
+        let bufferUnit = 160;//Buffer unit for collateral amount in 1/100000
+
+        await expect(rebalancing.repay(addresses.corePool_controller, {
+          _factory: addresses.thena_factory,
+          _token0: addresses.USDT, //USDT - Pool token
+          _token1: addresses.USDC_Address, //USDC - Pool token
+          _flashLoanToken: addresses.USDT, //Token to take flashlaon
+          _debtToken: [addresses.DAI_Address], //Token to pay debt of
+          _protocolToken: [addresses.vDAI_Address], // lending token in case of venus
+          _bufferUnit: bufferUnit, //Buffer unit for collateral amount
+          _solverHandler: addresses.USDT, //Handler to swap
+          _flashLoanAmount: [],
+          _debtRepayAmount: [],
+          firstSwapData: [],
+          secondSwapData: [],
+          isMaxRepayment: false
+        })).to.be.revertedWithCustomError(borrowManager,"InvalidSolver");
+      })
+
+      it("repay should revert if wrong solver handler is incorrect" ,async () => {
+
+        let bufferUnit = 140;//Buffer unit for collateral amount in 1/100000
+
+        await expect(rebalancing.repay(addresses.corePool_controller, {
+          _factory: addresses.thena_factory,
+          _token0: addresses.USDT, //USDT - Pool token
+          _token1: addresses.USDC_Address, //USDC - Pool token
+          _flashLoanToken: addresses.USDT, //Token to take flashlaon
+          _debtToken: [addresses.DAI_Address], //Token to pay debt of
+          _protocolToken: [addresses.vDAI_Address], // lending token in case of venus
+          _bufferUnit: bufferUnit, //Buffer unit for collateral amount
+          _solverHandler: addresses.USDT, //Handler to swap
+          _flashLoanAmount: [],
+          _debtRepayAmount: [],
+          firstSwapData: [],
+          secondSwapData: [],
+          isMaxRepayment: false
+        })).to.be.revertedWithCustomError(borrowManager,"InvalidSolver");
+      })
+
+      it("repay should revert if buffer unit execeeds acceptable buffer unit" ,async () => {
+
+        let bufferUnit = 390;//Buffer unit for collateral amount in 1/100000
+
+        await expect(rebalancing.repay(addresses.corePool_controller, {
+          _factory: addresses.thena_factory,
+          _token0: addresses.USDT, //USDT - Pool token
+          _token1: addresses.USDC_Address, //USDC - Pool token
+          _flashLoanToken: addresses.USDT, //Token to take flashlaon
+          _debtToken: [addresses.DAI_Address], //Token to pay debt of
+          _protocolToken: [addresses.vDAI_Address], // lending token in case of venus
+          _bufferUnit: bufferUnit, //Buffer unit for collateral amount
+          _solverHandler: ensoHandler.address, //Handler to swap
+          _flashLoanAmount: [],
+          _debtRepayAmount: [],
+          firstSwapData: [],
+          secondSwapData: [],
+          isMaxRepayment: false
+        })).to.be.revertedWithCustomError(borrowManager,"InvalidBufferUnit");
+      })
+
+      it("repay should revert if caller of clalback function is not poolAddress" ,async () => {
+
+        let bufferUnit = 100;//Buffer unit for collateral amount in 1/100000
 
         const types = [
-          "address", // flashLoanToken
-          "address[]", // debtToken
-          "address[]", // protocolToken
-          "uint256", // bufferUnit
-          "address", // solverHandler
-          "address", // poolAddress
-          "uint256[]", // flashLoanAmount
-          "uint256[]", // debtRepayAmount
-          "bytes[]", // firstSwapData
-          "bytes[]", // secondSwapData
-          "bool", // isMaxRepayment
+          'address',                // flashLoanToken
+          'address[]',              // debtToken
+          'address[]',              // protocolToken
+          'uint256',                // bufferUnit
+          'address',                // solverHandler
+          'address',                // poolAddress
+          'uint256[]',              // flashLoanAmount
+          'uint256[]',              // debtRepayAmount
+          'bytes[]',                // firstSwapData
+          'bytes[]',                // secondSwapData
+          'bool'                    // isMaxRepayment
         ];
 
         const values = [
@@ -1363,21 +1323,23 @@
           [],
           [],
           [],
-          false,
+          false
         ];
 
-        const calldata = ethers.utils.defaultAbiCoder.encode(types, values);
-
-        await expect(borrowManager.algebraFlashCallback("100", "100", calldata))
-          .to.be.reverted;
-      });
+        const calldata =  ethers.utils.defaultAbiCoder.encode(
+            types,
+            values
+          )
+
+        await expect( borrowManager.algebraFlashCallback("100","100", calldata)).to.be.reverted;
+      })
 
       it("should repay half of borrowed dai using flashLoan", async () => {
         let vault = await portfolio.vault();
         let ERC20 = await ethers.getContractFactory("ERC20Upgradeable");
 
-        let flashloanBufferUnit = 23; //Flashloan buffer unit in 1/10000
-        let bufferUnit = 160; //Buffer unit for collateral amount in 1/100000
+        let flashloanBufferUnit = 23;//Flashloan buffer unit in 1/10000
+        let bufferUnit = 170;//Buffer unit for collateral amount in 1/100000
 
         let balanceBorrowed =
           await portfolioCalculations.getVenusTokenBorrowedBalance(
@@ -1394,15 +1356,13 @@
 
         const balanceToRepay = (balanceBorrowed[0] / 2).toString();
 
-        const balanceToSwap = (
-          await portfolioCalculations.calculateFlashLoanAmountForRepayment(
-            addresses.vDAI_Address,
-            addresses.vUSDT_Address,
-            addresses.corePool_controller,
-            balanceToRepay,
-            flashloanBufferUnit
-          )
-        ).toString();
+        const balanceToSwap = (await portfolioCalculations.calculateFlashLoanAmountForRepayment(
+          addresses.vDAI_Address,
+          addresses.vUSDT_Address,
+          addresses.corePool_controller,
+          balanceToRepay,
+          flashloanBufferUnit
+        )).toString();
 
         console.log("balanceToRepay", balanceToRepay);
         console.log("balanceToSwap", balanceToSwap);
@@ -1465,7 +1425,7 @@
           _debtRepayAmount: [balanceToRepay],
           firstSwapData: [encodedParameters],
           secondSwapData: encodedParameters1,
-          isMaxRepayment: false,
+          isMaxRepayment: false
         });
 
         console.log(
@@ -1495,8 +1455,8 @@
 
         let vault = await portfolio.vault();
 
-        let flashloanBufferUnit = 5; //Flashloan buffer unit in 1/10000
-        let bufferUnit = 160; //Buffer unit for collateral amount in 1/100000
+        let flashloanBufferUnit = 6;//Flashloan buffer unit in 1/10000
+        let bufferUnit = 170;//Buffer unit for collateral amount in 1/100000
 
         let flashLoanToken = addresses.USDT;
         let flashLoanProtocolToken = addresses.vUSDT_Address;
@@ -1579,7 +1539,7 @@
 
         let encodedParameters = [];
         let encodedParameters1 = [];
-        for (let i = 0; i < flashLoanAmount.length; i++) {
+          for (let i = 0; i < flashLoanAmount.length; i++) {
           console.log("underlyings token", underlyings[i]);
           if (flashLoanToken != underlyings[i]) {
             const postResponse = await createEnsoCallDataRoute(
@@ -1611,8 +1571,8 @@
               venusAssetHandler.address,
               borrowedTokens[i],
               borrowedPortion[i],
-              "10", //Flash loan fee
-              bufferUnit //Buffer unit for collateral amount
+              "10",//Flash loan fee
+              bufferUnit,//Buffer unit for collateral amount
             );
 
           for (let j = 0; j < lendTokens.length; j++) {
@@ -1680,8 +1640,8 @@
 
         const user = nonOwner;
 
-        let flashloanBufferUnit = 4; //Flashloan buffer unit in 1/10000.This value is used slightly increase the amount of flashLoanAmount, for any priceImpact (10000 = 100%)
-        let bufferUnit = 160; //The buffer unit used to slightly increase the amount of collateral to sell, expressed in 0.001% (100000 = 100%)
+        let flashloanBufferUnit = 4;//Flashloan buffer unit in 1/10000.This value is used slightly increase the amount of flashLoanAmount, for any priceImpact (10000 = 100%)
+        let bufferUnit = 160;//The buffer unit used to slightly increase the amount of collateral to sell, expressed in 0.001% (100000 = 100%) 
 
         const ERC20 = await ethers.getContractFactory("ERC20Upgradeable");
         const tokens = await portfolio.getTokens();
@@ -1771,7 +1731,7 @@
 
         let encodedParameters = [];
         let encodedParameters1 = [];
-        for (let i = 0; i < flashLoanAmount.length; i++) {
+           for (let i = 0; i < flashLoanAmount.length; i++) {
           console.log("underlyings token", underlyings[i]);
           if (flashLoanToken != underlyings[i]) {
             const postResponse = await createEnsoCallDataRoute(
@@ -1803,8 +1763,8 @@
               venusAssetHandler.address,
               borrowedTokens[i],
               borrowedPortion[i],
-              "10", //Flash loan fee
-              bufferUnit //Buffer unit for collateral amount
+              "10",//Flash loan fee
+              bufferUnit,//Buffer unit for collateral amount
             );
 
           for (let j = 0; j < lendTokens.length; j++) {

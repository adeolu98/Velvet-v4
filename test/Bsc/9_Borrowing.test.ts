import { SignerWithAddress } from "@nomiclabs/hardhat-ethers/signers";
import { expect, use } from "chai";
import "@nomicfoundation/hardhat-chai-matchers";
import { ethers, network, upgrades } from "hardhat";
import { BigNumber, Contract } from "ethers";
import VENUS_CHAINLINK_ORACLE_ABI from "../abi/venus_chainlink_oracle.json";

import {
  createEnsoCallData,
  createEnsoCallDataRoute,
} from "./IntentCalculations";

import { tokenAddresses, IAddresses, priceOracle } from "./Deployments.test";

import {
  Portfolio,
  Portfolio__factory,
  ProtocolConfig,
  Rebalancing__factory,
  PortfolioFactory,
  UniswapV2Handler,
  VelvetSafeModule,
  FeeModule,
  FeeModule__factory,
  EnsoHandler,
  EnsoHandlerBundled,
  AccessController__factory,
  TokenExclusionManager__factory,
  TokenBalanceLibrary,
  BorrowManager,
  DepositBatch,
  DepositManager,
  WithdrawBatch,
  WithdrawManager,
  VenusAssetHandler,
  IAssetHandler,
  IVenusComptroller,
} from "../../typechain";

import { chainIdToAddresses } from "../../scripts/networkVariables";

var chai = require("chai");
const axios = require("axios");
const qs = require("qs");
//use default BigNumber
chai.use(require("chai-bignumber")());

describe.only("Tests for Deposit", () => {
  let accounts;
  let iaddress: IAddresses;
  let vaultAddress: string;
  let velvetSafeModule: VelvetSafeModule;
  let portfolio: any;
  let portfolio1: any;
  let portfolioCalculations: any;
  let tokenExclusionManager: any;
  let tokenExclusionManager1: any;
  let borrowManager: BorrowManager;
  let ensoHandler: EnsoHandler;
  let depositBatch: DepositBatch;
  let depositManager: DepositManager;
  let venusAssetHandler: VenusAssetHandler;
  let withdrawBatch: WithdrawBatch;
  let withdrawManager: WithdrawManager;
  let portfolioContract: Portfolio;
  let comptroller: Contract;
  let portfolioFactory: PortfolioFactory;
  let swapHandler: UniswapV2Handler;
  let rebalancing: any;
  let rebalancing1: any;
  let tokenBalanceLibrary: TokenBalanceLibrary;
  let protocolConfig: ProtocolConfig;
  let positionWrapper: any;
  let fakePortfolio: Portfolio;
  let txObject;
  let owner: SignerWithAddress;
  let treasury: SignerWithAddress;
  let _assetManagerTreasury: SignerWithAddress;
  let nonOwner: SignerWithAddress;
  let depositor1: SignerWithAddress;
  let addr2: SignerWithAddress;
  let addr1: SignerWithAddress;
  let addrs: SignerWithAddress[];
  let feeModule0: FeeModule;
  const assetManagerHash = ethers.utils.keccak256(
    ethers.utils.toUtf8Bytes("ASSET_MANAGER")
  );

  const provider = ethers.provider;
  const chainId: any = process.env.CHAIN_ID;
  const addresses = chainIdToAddresses[chainId];

  function delay(ms: number) {
    return new Promise((resolve) => setTimeout(resolve, ms));
  }

  describe.only("Tests for Deposit", () => {
    before(async () => {
      accounts = await ethers.getSigners();
      [
        owner,
        depositor1,
        nonOwner,
        treasury,
        _assetManagerTreasury,
        addr1,
        addr2,
        ...addrs
      ] = accounts;

      iaddress = await tokenAddresses();

      const EnsoHandler = await ethers.getContractFactory("EnsoHandler");
      ensoHandler = await EnsoHandler.deploy();
      await ensoHandler.deployed();

      const DepositBatch = await ethers.getContractFactory("DepositBatch");
      depositBatch = await DepositBatch.deploy();
      await depositBatch.deployed();

      const DepositManager = await ethers.getContractFactory("DepositManager");
      depositManager = await DepositManager.deploy(depositBatch.address);
      await depositManager.deployed();

      const WithdrawBatch = await ethers.getContractFactory("WithdrawBatch");
      withdrawBatch = await WithdrawBatch.deploy();
      await withdrawBatch.deployed();

      const WithdrawManager = await ethers.getContractFactory(
        "WithdrawManager"
      );
      withdrawManager = await WithdrawManager.deploy();
      await withdrawManager.deployed();

      const TokenBalanceLibrary = await ethers.getContractFactory(
        "TokenBalanceLibrary"
      );

      tokenBalanceLibrary = await TokenBalanceLibrary.deploy();
      tokenBalanceLibrary.deployed();

      const PositionWrapper = await ethers.getContractFactory(
        "PositionWrapper"
      );
      const positionWrapperBaseAddress = await PositionWrapper.deploy();
      await positionWrapperBaseAddress.deployed();

      const ProtocolConfig = await ethers.getContractFactory("ProtocolConfig");

      const _protocolConfig = await upgrades.deployProxy(
        ProtocolConfig,
        [
          treasury.address,
          priceOracle.address,
          positionWrapperBaseAddress.address,
        ],
        { kind: "uups" }
      );

      const chainLinkOracle = "0x1B2103441A0A108daD8848D8F5d790e4D402921F";

      let oracle = new ethers.Contract(
        chainLinkOracle,
        VENUS_CHAINLINK_ORACLE_ABI,
        owner.provider
      );

      let oracleOwner = await oracle.owner();

      await network.provider.request({
        method: "hardhat_impersonateAccount",
        params: [oracleOwner],
      });
      const oracleSigner = await ethers.getSigner(oracleOwner);

      const tx = await oracle.connect(oracleSigner).setTokenConfigs([
        {
          asset: "0xbBbBBBBbbBBBbbbBbbBbbbbBBbBbbbbBbBbbBBbB",
          feed: "0x0567F2323251f0Aab15c8dFb1967E4e8A7D42aeE",
          maxStalePeriod: "31536000",
        },
        {
          asset: "0x1AF3F329e8BE154074D8769D1FFa4eE058B1DBc3",
          feed: "0x132d3C0B1D2cEa0BC552588063bdBb210FDeecfA",
          maxStalePeriod: "31536000",
        },
        {
          asset: "0x7130d2A12B9BCbFAe4f2634d864A1Ee1Ce3Ead9c",
          feed: "0x264990fbd0A4796A3E3d8E37C4d5F87a3aCa5Ebf",
          maxStalePeriod: "31536000",
        },
      ]);
      await tx.wait();

      protocolConfig = ProtocolConfig.attach(_protocolConfig.address);
      await protocolConfig.setCoolDownPeriod("70");
      await protocolConfig.enableSolverHandler(ensoHandler.address);

      const Rebalancing = await ethers.getContractFactory("Rebalancing", {
        libraries: {
          TokenBalanceLibrary: tokenBalanceLibrary.address,
        },
      });
      const rebalancingDefult = await Rebalancing.deploy();
      await rebalancingDefult.deployed();

      const AssetManagementConfig = await ethers.getContractFactory(
        "AssetManagementConfig"
      );
      const assetManagementConfig = await AssetManagementConfig.deploy();
      await assetManagementConfig.deployed();

      const TokenExclusionManager = await ethers.getContractFactory(
        "TokenExclusionManager"
      );
      const tokenExclusionManagerDefault = await TokenExclusionManager.deploy();
      await tokenExclusionManagerDefault.deployed();

      const Portfolio = await ethers.getContractFactory("Portfolio", {
        libraries: {
          TokenBalanceLibrary: tokenBalanceLibrary.address,
        },
      });
      portfolioContract = await Portfolio.deploy();
      await portfolioContract.deployed();

      const VenusAssetHandler = await ethers.getContractFactory(
        "VenusAssetHandler"
      );
      venusAssetHandler = await VenusAssetHandler.deploy();
      await venusAssetHandler.deployed();

      const BorrowManager = await ethers.getContractFactory("BorrowManager");
      borrowManager = await BorrowManager.deploy();
      await borrowManager.deployed();

      await protocolConfig.setAssetHandlers(
        [
          addresses.vBNB_Address,
          addresses.vBTC_Address,
          addresses.vDAI_Address,
          addresses.vUSDT_Address,
          addresses.vLINK_Address,
          addresses.vUSDT_DeFi_Address,
          addresses.corePool_controller,
        ],
        [
          venusAssetHandler.address,
          venusAssetHandler.address,
          venusAssetHandler.address,
          venusAssetHandler.address,
          venusAssetHandler.address,
          venusAssetHandler.address,
          venusAssetHandler.address,
        ]
      );

      await protocolConfig.setSupportedControllers([
        addresses.corePool_controller,
      ]);

      await protocolConfig.setSupportedFactory(addresses.thena_factory);

      await protocolConfig.setAssetAndMarketControllers(
        [
          addresses.vBNB_Address,
          addresses.vBTC_Address,
          addresses.vDAI_Address,
          addresses.vUSDT_Address,
<<<<<<< HEAD
=======
          addresses.vLINK_Address
>>>>>>> ef37bba8
        ],
        [
          addresses.corePool_controller,
          addresses.corePool_controller,
          addresses.corePool_controller,
          addresses.corePool_controller,
<<<<<<< HEAD
=======
          addresses.corePool_controller
>>>>>>> ef37bba8
        ]
      );

      let whitelistedTokens = [
        iaddress.usdcAddress,
        iaddress.btcAddress,
        iaddress.ethAddress,
        iaddress.wbnbAddress,
        iaddress.usdtAddress,
        iaddress.dogeAddress,
        iaddress.daiAddress,
        iaddress.cakeAddress,
        addresses.LINK_Address,
        addresses.DOT,
        addresses.vBTC_Address,
        addresses.vETH_Address,
      ];

      let whitelist = [owner.address];

      const SwapVerificationLibrary = await ethers.getContractFactory(
        "SwapVerificationLibrary"
      );
      const swapVerificationLibrary = await SwapVerificationLibrary.deploy();
      await swapVerificationLibrary.deployed();

      const PositionManager = await ethers.getContractFactory(
        "PositionManagerThena",
        {
          libraries: {
            SwapVerificationLibrary: swapVerificationLibrary.address,
          },
        }
      );
      const positionManagerBaseAddress = await PositionManager.deploy();
      await positionManagerBaseAddress.deployed();

      const FeeModule = await ethers.getContractFactory("FeeModule");
      const feeModule = await FeeModule.deploy();
      await feeModule.deployed();

      const TokenRemovalVault = await ethers.getContractFactory(
        "TokenRemovalVault"
      );
      const tokenRemovalVault = await TokenRemovalVault.deploy();
      await tokenRemovalVault.deployed();

      fakePortfolio = await Portfolio.deploy();
      await fakePortfolio.deployed();

      const VelvetSafeModule = await ethers.getContractFactory(
        "VelvetSafeModule"
      );
      velvetSafeModule = await VelvetSafeModule.deploy();
      await velvetSafeModule.deployed();

      const PortfolioFactory = await ethers.getContractFactory(
        "PortfolioFactory"
      );

      const portfolioFactoryInstance = await upgrades.deployProxy(
        PortfolioFactory,
        [
          {
            _basePortfolioAddress: portfolioContract.address,
            _baseTokenExclusionManagerAddress:
              tokenExclusionManagerDefault.address,
            _baseRebalancingAddres: rebalancingDefult.address,
            _baseAssetManagementConfigAddress: assetManagementConfig.address,
            _feeModuleImplementationAddress: feeModule.address,
            _baseTokenRemovalVaultImplementation: tokenRemovalVault.address,
            _baseVelvetGnosisSafeModuleAddress: velvetSafeModule.address,
            _basePositionManager: positionManagerBaseAddress.address,
            _baseBorrowManager: borrowManager.address,
            _gnosisSingleton: addresses.gnosisSingleton,
            _gnosisFallbackLibrary: addresses.gnosisFallbackLibrary,
            _gnosisMultisendLibrary: addresses.gnosisMultisendLibrary,
            _gnosisSafeProxyFactory: addresses.gnosisSafeProxyFactory,
            _protocolConfig: protocolConfig.address,
          },
        ],
        { kind: "uups" }
      );

      portfolioFactory = PortfolioFactory.attach(
        portfolioFactoryInstance.address
      );

      await withdrawManager.initialize(
        withdrawBatch.address,
        portfolioFactory.address
      );

      console.log("portfolioFactory address:", portfolioFactory.address);
      const portfolioFactoryCreate =
        await portfolioFactory.createPortfolioNonCustodial({
          _name: "PORTFOLIOLY",
          _symbol: "IDX",
          _managementFee: "20",
          _performanceFee: "2500",
          _entryFee: "0",
          _exitFee: "0",
          _initialPortfolioAmount: "100000000000000000000",
          _minPortfolioTokenHoldingAmount: "10000000000000000",
          _assetManagerTreasury: _assetManagerTreasury.address,
          _whitelistedTokens: whitelistedTokens,
          _public: true,
          _transferable: true,
          _transferableToPublic: true,
          _whitelistTokens: false,
          _externalPositionManagementWhitelisted: true,
        });

      const portfolioFactoryCreate2 = await portfolioFactory
        .connect(nonOwner)
        .createPortfolioNonCustodial({
          _name: "PORTFOLIOLY",
          _symbol: "IDX",
          _managementFee: "200",
          _performanceFee: "2500",
          _entryFee: "10",
          _exitFee: "10",
          _initialPortfolioAmount: "100000000000000000000",
          _minPortfolioTokenHoldingAmount: "10000000000000000",
          _assetManagerTreasury: _assetManagerTreasury.address,
          _whitelistedTokens: whitelistedTokens,
          _public: true,
          _transferable: false,
          _transferableToPublic: false,
          _whitelistTokens: false,
          _externalPositionManagementWhitelisted: true,
        });
      const portfolioAddress = await portfolioFactory.getPortfolioList(0);
      const portfolioInfo = await portfolioFactory.PortfolioInfolList(0);

      const portfolioAddress1 = await portfolioFactory.getPortfolioList(1);
      const portfolioInfo1 = await portfolioFactory.PortfolioInfolList(1);

      portfolio = await ethers.getContractAt(
        Portfolio__factory.abi,
        portfolioAddress
      );
      const PortfolioCalculations = await ethers.getContractFactory(
        "PortfolioCalculations",
        {
          libraries: {
            TokenBalanceLibrary: tokenBalanceLibrary.address,
          },
        }
      );
      feeModule0 = FeeModule.attach(await portfolio.feeModule());
      portfolioCalculations = await PortfolioCalculations.deploy();
      await portfolioCalculations.deployed();

      portfolio1 = await ethers.getContractAt(
        Portfolio__factory.abi,
        portfolioAddress1
      );

      rebalancing = await ethers.getContractAt(
        Rebalancing__factory.abi,
        portfolioInfo.rebalancing
      );

      rebalancing1 = await ethers.getContractAt(
        Rebalancing__factory.abi,
        portfolioInfo1.rebalancing
      );

      tokenExclusionManager = await ethers.getContractAt(
        TokenExclusionManager__factory.abi,
        portfolioInfo.tokenExclusionManager
      );

      tokenExclusionManager1 = await ethers.getContractAt(
        TokenExclusionManager__factory.abi,
        portfolioInfo1.tokenExclusionManager
      );

      console.log("portfolio deployed to:", portfolio.address);

      console.log("rebalancing:", rebalancing1.address);
    });

    describe("Deposit Tests", function () {
      it("should init tokens", async () => {
        await portfolio.initToken([
          iaddress.wbnbAddress,
          iaddress.btcAddress,
          iaddress.ethAddress,
          iaddress.dogeAddress,
          iaddress.usdcAddress,
          iaddress.cakeAddress,
        ]);
      });

      it("should swap tokens for user using native token", async () => {
        let tokens = await portfolio.getTokens();

        console.log("SupplyBefore", await portfolio.totalSupply());

        let postResponse = [];

        for (let i = 0; i < tokens.length; i++) {
          let response = await createEnsoCallDataRoute(
            depositBatch.address,
            depositBatch.address,
            "0xeeeeeeeeeeeeeeeeeeeeeeeeeeeeeeeeeeeeeeee",
            tokens[i],
            "100000000000000000"
          );
          postResponse.push(response.data.tx.data);
        }

        const data = await depositBatch.multiTokenSwapETHAndTransfer(
          {
            _minMintAmount: 0,
            _depositAmount: "1000000000000000000",
            _target: portfolio.address,
            _depositToken: "0xeeeeeeeeeeeeeeeeeeeeeeeeeeeeeeeeeeeeeeee",
            _callData: postResponse,
          },
          {
            value: "1000000000000000000",
          }
        );

        console.log("SupplyAfter", await portfolio.totalSupply());
      });

      it("should swap tokens for user using native token", async () => {
        let tokens = await portfolio.getTokens();

        console.log("SupplyBefore", await portfolio.totalSupply());

        let postResponse = [];

        for (let i = 0; i < tokens.length; i++) {
          let response = await createEnsoCallDataRoute(
            depositBatch.address,
            depositBatch.address,
            "0xeeeeeeeeeeeeeeeeeeeeeeeeeeeeeeeeeeeeeeee",
            tokens[i],
            "100000000000000000"
          );
          postResponse.push(response.data.tx.data);
        }

        const data = await depositBatch
          .connect(nonOwner)
          .multiTokenSwapETHAndTransfer(
            {
              _minMintAmount: 0,
              _depositAmount: "1000000000000000000",
              _target: portfolio.address,
              _depositToken: "0xeeeeeeeeeeeeeeeeeeeeeeeeeeeeeeeeeeeeeeee",
              _callData: postResponse,
            },
            {
              value: "1000000000000000000",
            }
          );

        console.log("SupplyAfter", await portfolio.totalSupply());
      });

      it("should rebalance to lending token vBNB", async () => {
        let tokens = await portfolio.getTokens();
        let sellToken = tokens[1];
        let buyToken = addresses.vBNB_Address;

        let newTokens = [
          tokens[0],
          buyToken,
          tokens[2],
          tokens[3],
          tokens[4],
          tokens[5],
        ];

        let vault = await portfolio.vault();

        let ERC20 = await ethers.getContractFactory("ERC20Upgradeable");
        let balance = BigNumber.from(
          await ERC20.attach(sellToken).balanceOf(vault)
        ).toString();

        let balanceToSwap = BigNumber.from(balance).toString();
        console.log("Balance to rebalance", balanceToSwap);

        const postResponse = await createEnsoCallDataRoute(
          ensoHandler.address,
          ensoHandler.address,
          sellToken,
          buyToken,
          balanceToSwap
        );

        const encodedParameters = ethers.utils.defaultAbiCoder.encode(
          [
            " bytes[][]", // callDataEnso
            "bytes[]", // callDataDecreaseLiquidity
            "bytes[][]", // callDataIncreaseLiquidity
            "address[][]", // increaseLiquidityTarget
            "address[]", // underlyingTokensDecreaseLiquidity
            "address[]", // tokensIn
            "address[]", // tokens
            " uint256[]", // minExpectedOutputAmounts
          ],
          [
            [[postResponse.data.tx.data]],
            [],
            [[]],
            [[]],
            [],
            [sellToken],
            [buyToken],
            [0],
          ]
        );

        await rebalancing.updateTokens({
          _newTokens: newTokens,
          _sellTokens: [sellToken],
          _sellAmounts: [balanceToSwap],
          _handler: ensoHandler.address,
          _callData: encodedParameters,
        });

        console.log(
          "balance after sell",
          await ERC20.attach(sellToken).balanceOf(vault)
        );
        console.log(
          "balance after buy",
          await ERC20.attach(buyToken).balanceOf(vault)
        );
      });

      it("should rebalance to lending token vBTC", async () => {
        let tokens = await portfolio.getTokens();
        let sellToken = tokens[2];
        let buyToken = addresses.vBTC_Address;

        let newTokens = [
          tokens[0],
          tokens[1],
          buyToken,
          tokens[3],
          tokens[4],
          tokens[5],
        ];

        let vault = await portfolio.vault();

        let ERC20 = await ethers.getContractFactory("ERC20Upgradeable");
        let balance = BigNumber.from(
          await ERC20.attach(sellToken).balanceOf(vault)
        ).toString();

        let balanceToSwap = BigNumber.from(balance).toString();

        console.log("Balance to rebalance", balanceToSwap);

        const postResponse = await createEnsoCallDataRoute(
          ensoHandler.address,
          ensoHandler.address,
          sellToken,
          buyToken,
          balanceToSwap
        );

        const encodedParameters = ethers.utils.defaultAbiCoder.encode(
          [
            " bytes[][]", // callDataEnso
            "bytes[]", // callDataDecreaseLiquidity
            "bytes[][]", // callDataIncreaseLiquidity
            "address[][]", // increaseLiquidityTarget
            "address[]", // underlyingTokensDecreaseLiquidity
            "address[]", // tokensIn
            "address[]", // tokens
            " uint256[]", // minExpectedOutputAmounts
          ],
          [
            [[postResponse.data.tx.data]],
            [],
            [[]],
            [[]],
            [],
            [sellToken],
            [buyToken],
            [0],
          ]
        );

        await rebalancing.updateTokens({
          _newTokens: newTokens,
          _sellTokens: [sellToken],
          _sellAmounts: [balanceToSwap],
          _handler: ensoHandler.address,
          _callData: encodedParameters,
        });

        console.log(
          "balance after sell",
          await ERC20.attach(sellToken).balanceOf(vault)
        );
        console.log(
          "balance after buy",
          await ERC20.attach(buyToken).balanceOf(vault)
        );
      });

      it("should swap tokens for user using native token", async () => {
        let tokens = await portfolio.getTokens();

        console.log("SupplyBefore", await portfolio.totalSupply());

        let postResponse = [];

        for (let i = 0; i < tokens.length; i++) {
          let response = await createEnsoCallDataRoute(
            depositBatch.address,
            depositBatch.address,
            "0xeeeeeeeeeeeeeeeeeeeeeeeeeeeeeeeeeeeeeeee",
            tokens[i],
            "100000000000000000"
          );
          postResponse.push(response.data.tx.data);
        }

        const data = await depositBatch.multiTokenSwapETHAndTransfer(
          {
            _minMintAmount: 0,
            _depositAmount: "1000000000000000000",
            _target: portfolio.address,
            _depositToken: "0xeeeeeeeeeeeeeeeeeeeeeeeeeeeeeeeeeeeeeeee",
            _callData: postResponse,
          },
          {
            value: "1000000000000000000",
          }
        );

        console.log("SupplyAfter", await portfolio.totalSupply());
      });

      it("should set tokens as collateral", async () => {
        let tokens = [addresses.vBNB_Address];
        let vault = await portfolio.vault();
        await rebalancing.enableCollateralTokens(
          tokens,
          addresses.corePool_controller
        );
        const comptroller: IVenusComptroller = await ethers.getContractAt(
          "IVenusComptroller",
          addresses.corePool_controller
        );

        let assets = await comptroller.getAssetsIn(vault);
        expect(assets).to.include(addresses.vBNB_Address);
      });

      it("should remove tokens as collateral", async () => {
        let tokens = [addresses.vBNB_Address];
        let vault = await portfolio.vault();
        await rebalancing.disableCollateralTokens(
          tokens,
          addresses.corePool_controller
        );
        const comptroller: IVenusComptroller = await ethers.getContractAt(
          "IVenusComptroller",
          addresses.corePool_controller
        );

        let assets = await comptroller.getAssetsIn(vault);
        expect(assets).to.not.include(addresses.vBNB_Address);
      });

      it("borrow should revert if pool is not supported", async () => {
        await expect(
          rebalancing.borrow(
            addresses.vUSDT_DeFi_Address,
            [addresses.vBNB_Address],
            addresses.USDT,
            addresses.corePool_controller,
            "2000000000000000000"
          )
        ).to.be.revertedWithCustomError(rebalancing, "InvalidAddress");
      });

      it("borrow should revert if protocol is paused", async () => {
        await protocolConfig.setProtocolPause(true);

        await expect(
          rebalancing.borrow(
            addresses.vUSDT_Address,
            [addresses.vBNB_Address],
            addresses.USDT,
            addresses.corePool_controller,
            "2000000000000000000"
          )
        ).to.be.revertedWithCustomError(rebalancing, "ProtocolIsPaused");

        await protocolConfig.setProtocolPause(false);
      })

      it("should borrow USDT using vBTC as collateral", async () => {
        let ERC20 = await ethers.getContractFactory("ERC20Upgradeable");
        let vault = await portfolio.vault();
        console.log(
          "DAI Balance before",
          await ERC20.attach(addresses.USDT).balanceOf(vault)
        );

        await rebalancing.borrow(
          addresses.vUSDT_Address,
          [addresses.vBTC_Address],
          addresses.USDT,
          addresses.corePool_controller,
          "10000000000000000000"
        );
        console.log(
          "DAI Balance after",
          await ERC20.attach(addresses.USDT).balanceOf(vault)
        );

        console.log("newtokens", await portfolio.getTokens());
      });

      it("should borrow DAI using vBNB as collateral", async () => {
        let ERC20 = await ethers.getContractFactory("ERC20Upgradeable");
        let vault = await portfolio.vault();
        console.log(
          "DAI Balance before",
          await ERC20.attach(addresses.DAI_Address).balanceOf(vault)
        );

        await rebalancing.borrow(
          addresses.vDAI_Address,
          [addresses.vBNB_Address],
          addresses.DAI_Address,
          addresses.corePool_controller,
          "10000000000000000000"
        );
        console.log(
          "DAI Balance after",
          await ERC20.attach(addresses.DAI_Address).balanceOf(vault)
        );

        console.log("newtokens", await portfolio.getTokens());
      });

      it("should borrow LINK using vBNB as collateral", async () => {
        let ERC20 = await ethers.getContractFactory("ERC20Upgradeable");
        let vault = await portfolio.vault();
        console.log(
          "LINK Balance before",
          await ERC20.attach(addresses.LINK_Address).balanceOf(vault)
        );

        await rebalancing.borrow(
          addresses.vLINK_Address,
          [addresses.vBNB_Address],
          addresses.LINK_Address,
          addresses.corePool_controller,
          "2000000000000000000"
        );
        console.log(
          "LINK Balance after",
          await ERC20.attach(addresses.LINK_Address).balanceOf(vault)
        );

        console.log("newtokens", await portfolio.getTokens());
      });

      it("should swap borrowed LINK to vBNB", async() => {
        let tokens = await portfolio.getTokens();
        let sellToken = tokens[8];
        let buyToken = addresses.vBNB_Address;

        let newTokens = [tokens[0], tokens[1], tokens[2] ,tokens[3], tokens[4], tokens[5], tokens[6], tokens[7]];

        let vault = await portfolio.vault();

        let ERC20 = await ethers.getContractFactory("ERC20Upgradeable");
        let balance = BigNumber.from(
          await ERC20.attach(sellToken).balanceOf(vault)
        ).toString();

        let balanceToSwap = BigNumber.from(balance).toString();

        console.log("Balance to rebalance", balanceToSwap);

        const postResponse = await createEnsoCallDataRoute(
          ensoHandler.address,
          ensoHandler.address,
          sellToken,
          buyToken,
          balanceToSwap
        );

        const encodedParameters = ethers.utils.defaultAbiCoder.encode(
          [
            " bytes[][]", // callDataEnso
            "bytes[]", // callDataDecreaseLiquidity
            "bytes[][]", // callDataIncreaseLiquidity
            "address[][]", // increaseLiquidityTarget
            "address[]", // underlyingTokensDecreaseLiquidity
            "address[]", // tokensIn
            "address[]", // tokens
            " uint256[]", // minExpectedOutputAmounts
          ],
          [
            [[postResponse.data.tx.data]],
            [],
            [[]],
            [[]],
            [],
            [sellToken],
            [buyToken],
            [0],
          ]
        );

        await rebalancing.updateTokens({
          _newTokens: newTokens,
          _sellTokens: [sellToken],
          _sellAmounts: [balanceToSwap],
          _handler: ensoHandler.address,
          _callData: encodedParameters,
        });

        console.log(
          "balance after sell",
          await ERC20.attach(sellToken).balanceOf(vault)
        );
        console.log(
          "balance after buy",
          await ERC20.attach(buyToken).balanceOf(vault)
        );
      })

      it("repay complete borrowed LINK using flashloan", async () => {
        let vault = await portfolio.vault();
        let ERC20 = await ethers.getContractFactory("ERC20Upgradeable");

        let flashloanBufferUnit = 25;//Flashloan buffer unit in 1/10000
        let bufferUnit = 190;//Buffer unit for collateral amount in 1/100000
        let borrowedToken = addresses.LINK_Address;
        let borrowedProtocolToken = addresses.vLINK_Address;

        let balanceBorrowed =
          await portfolioCalculations.getVenusTokenBorrowedBalance(
            [borrowedProtocolToken],
            vault
          );
        const userData = await venusAssetHandler.getUserAccountData(
          vault,
          addresses.corePool_controller
        );
        const lendTokens = userData[1].lendTokens;

        console.log("balanceBorrowed before repay", balanceBorrowed);

        const balanceToRepay = (balanceBorrowed[0]).toString();

        const balanceToSwap = (await portfolioCalculations.calculateFlashLoanAmountForRepayment(
          borrowedProtocolToken,
          addresses.vUSDT_Address, //FlashLoanProtocolToken
          addresses.corePool_controller,
          balanceToRepay,
          flashloanBufferUnit
        )).toString();

        console.log("balanceToRepay", balanceToRepay);
        console.log("balanceToSwap", balanceToSwap);

        const postResponse = await createEnsoCallDataRoute(
          ensoHandler.address,
          ensoHandler.address,
          addresses.USDT, //FlashLoan Token
          borrowedToken,
          balanceToSwap
        );

        const encodedParameters = ethers.utils.defaultAbiCoder.encode(
          ["bytes[]", "address[]", "uint256[]"],
          [[postResponse.data.tx.data], [borrowedToken], [0]]
        );

        let encodedParameters1 = [];
        //Because repay(rebalance) is one borrow token at a time
        const amounToSell =
          await portfolioCalculations.getCollateralAmountToSell(
            vault,
            addresses.corePool_controller,
            venusAssetHandler.address,
            borrowedProtocolToken,
            balanceToRepay,
            "10", //Flash loan fee
            bufferUnit //Buffer unit for collateral amount
          );
        console.log("amounToSell", amounToSell);
        console.log("lendTokens", lendTokens);

        for (let j = 0; j < lendTokens.length; j++) {
          const postResponse1 = await createEnsoCallDataRoute(
            ensoHandler.address,
            ensoHandler.address,
            lendTokens[j],
            addresses.USDT,//FlashLoanToken
            amounToSell[j].toString() //Need calculation here
          );

          encodedParameters1.push(
            ethers.utils.defaultAbiCoder.encode(
              ["bytes[]", "address[]", "uint256[]"],
              [[postResponse1.data.tx.data], [addresses.USDT], [0]]
            )
          );
        }

        await rebalancing.repay(addresses.corePool_controller, {
          _factory: addresses.thena_factory,
          _token0: addresses.USDT, //USDT - Pool token
          _token1: addresses.USDC_Address, //USDC - Pool token
          _flashLoanToken: addresses.USDT, //Token to take flashlaon
          _debtToken: [borrowedToken], //Token to pay debt of
          _protocolToken: [borrowedProtocolToken], // lending token in case of venus
          _bufferUnit: bufferUnit, //Buffer unit for collateral amount
          _solverHandler: ensoHandler.address, //Handler to swap
          _flashLoanAmount: [balanceToSwap],
          _debtRepayAmount: [balanceToRepay],
          firstSwapData: [encodedParameters],
          secondSwapData: encodedParameters1,
          isMaxRepayment: true
        });

        balanceBorrowed =
          await portfolioCalculations.getVenusTokenBorrowedBalance(
            [addresses.vLINK_Address],
            vault
          );

        console.log("balanceBorrowed after repay", balanceBorrowed);
      })

      it("should swap tokens for user using native token", async () => {
        let tokens = await portfolio.getTokens();

        console.log("SupplyBefore", await portfolio.totalSupply());

        let postResponse = [];

        for (let i = 0; i < tokens.length; i++) {
          let response = await createEnsoCallDataRoute(
            depositBatch.address,
            depositBatch.address,
            "0xeeeeeeeeeeeeeeeeeeeeeeeeeeeeeeeeeeeeeeee",
            tokens[i],
            "100000000000000000"
          );
          postResponse.push(response.data.tx.data);
        }

        const data = await depositBatch
          .connect(nonOwner)
          .multiTokenSwapETHAndTransfer(
            {
              _minMintAmount: 0,
              _depositAmount: "1000000000000000000",
              _target: portfolio.address,
              _depositToken: "0xeeeeeeeeeeeeeeeeeeeeeeeeeeeeeeeeeeeeeeee",
              _callData: postResponse,
            },
            {
              value: "1000000000000000000",
            }
          );

        console.log("SupplyAfter", await portfolio.totalSupply());
      });

      it("Repay half of borrowed amount directly using vault token", async () => {
        let vault = await portfolio.vault();
        let ERC20 = await ethers.getContractFactory("ERC20Upgradeable");

        let balanceBorrowed =
          await portfolioCalculations.getVenusTokenBorrowedBalance(
            [addresses.vUSDT_Address],
            vault
          );

        console.log("balanceBorrowed before repay", balanceBorrowed);

        const balanceToRepay = (balanceBorrowed[0] / 2).toString();

        console.log("balanceToRepay", balanceToRepay);

        await rebalancing.directDebtRepayment(
          addresses.USDT,
          addresses.vUSDT_Address,
          balanceToRepay
        );

        let vaultBalanceAfter = await ERC20.attach(addresses.USDT).balanceOf(
          vault
        );

        balanceBorrowed =
          await portfolioCalculations.getVenusTokenBorrowedBalance(
            [addresses.vUSDT_Address],
            vault
          );

        expect(vaultBalanceAfter).to.be.greaterThan(0);
        console.log("balanceBorrowed after repay", balanceBorrowed);
      });

      it("should rebalance borrowed DAI", async () => {
        let tokens = await portfolio.getTokens();
        let sellToken = tokens[7];
        let buyToken = iaddress.usdcAddress;

        let newTokens = [
          tokens[0],
          tokens[1],
          tokens[2],
          tokens[3],
          tokens[4],
          tokens[5],
          tokens[6],
        ];

        let vault = await portfolio.vault();

        let ERC20 = await ethers.getContractFactory("ERC20Upgradeable");
        let balance = BigNumber.from(
          await ERC20.attach(sellToken).balanceOf(vault)
        ).toString();

        let balanceToSwap = BigNumber.from(balance).toString();

        console.log("Balance to rebalance", balanceToSwap);

        const postResponse = await createEnsoCallDataRoute(
          ensoHandler.address,
          ensoHandler.address,
          sellToken,
          buyToken,
          balanceToSwap
        );

        const encodedParameters = ethers.utils.defaultAbiCoder.encode(
          [
            " bytes[][]", // callDataEnso
            "bytes[]", // callDataDecreaseLiquidity
            "bytes[][]", // callDataIncreaseLiquidity
            "address[][]", // increaseLiquidityTarget
            "address[]", // underlyingTokensDecreaseLiquidity
            "address[]", // tokensIn
            "address[]", // tokens
            " uint256[]", // minExpectedOutputAmounts
          ],
          [
            [[postResponse.data.tx.data]],
            [],
            [[]],
            [[]],
            [],
            [sellToken],
            [buyToken],
            [0],
          ]
        );

        await rebalancing.updateTokens({
          _newTokens: newTokens,
          _sellTokens: [sellToken],
          _sellAmounts: [balanceToSwap],
          _handler: ensoHandler.address,
          _callData: encodedParameters,
        });

        console.log(
          "balance after sell",
          await ERC20.attach(sellToken).balanceOf(vault)
        );
        console.log(
          "balance after buy",
          await ERC20.attach(buyToken).balanceOf(vault)
        );
      });

      it("should rebalance borrowed USDT", async () => {
        let tokens = await portfolio.getTokens();
        let sellToken = tokens[6];
        let buyToken = iaddress.usdcAddress;

        let newTokens = [
          tokens[0],
          tokens[1],
          tokens[2],
          tokens[3],
          tokens[4],
          tokens[5],
        ];

        let vault = await portfolio.vault();

        let ERC20 = await ethers.getContractFactory("ERC20Upgradeable");
        let balance = BigNumber.from(
          await ERC20.attach(sellToken).balanceOf(vault)
        ).toString();

        let balanceToSwap = BigNumber.from(balance).toString();

        console.log("Balance to rebalance", balanceToSwap);

        const postResponse = await createEnsoCallDataRoute(
          ensoHandler.address,
          ensoHandler.address,
          sellToken,
          buyToken,
          balanceToSwap
        );

        const encodedParameters = ethers.utils.defaultAbiCoder.encode(
          [
            " bytes[][]", // callDataEnso
            "bytes[]", // callDataDecreaseLiquidity
            "bytes[][]", // callDataIncreaseLiquidity
            "address[][]", // increaseLiquidityTarget
            "address[]", // underlyingTokensDecreaseLiquidity
            "address[]", // tokensIn
            "address[]", // tokens
            " uint256[]", // minExpectedOutputAmounts
          ],
          [
            [[postResponse.data.tx.data]],
            [],
            [[]],
            [[]],
            [],
            [sellToken],
            [buyToken],
            [0],
          ]
        );

        await rebalancing.updateTokens({
          _newTokens: newTokens,
          _sellTokens: [sellToken],
          _sellAmounts: [balanceToSwap],
          _handler: ensoHandler.address,
          _callData: encodedParameters,
        });

        console.log(
          "balance after sell",
          await ERC20.attach(sellToken).balanceOf(vault)
        );
        console.log(
          "balance after buy",
          await ERC20.attach(buyToken).balanceOf(vault)
        );
      });

      it("should revert, if new buffer unit is more 10%", async () => {
<<<<<<< HEAD
        await expect(
          protocolConfig.updateMaxCollateralBufferUnit(11000)
        ).to.be.revertedWithCustomError(protocolConfig, "InvalidNewBufferUnit");
      });
=======
        await expect(protocolConfig.updateMaxCollateralBufferUnit(11000)).to.be.revertedWithCustomError(protocolConfig,"InvalidNewBufferUnit")
      })

      it("repay should revert if wrong flashloan provider factory if provided" ,async () => {

        let flashloanBufferUnit = 20;//Flashloan buffer unit in 1/10000.This value is used slightly increase the amount of flashLoanAmount, for any priceImpact (10000 = 100%)
        let bufferUnit = 160;//The buffer unit used to slightly increase the amount of collateral to sell, expressed in 0.001% (100000 = 100%) 

        await expect(rebalancing.repay(addresses.corePool_controller, {
          _factory: addresses.USDT,
          _token0: addresses.USDT, //USDT - Pool token
          _token1: addresses.USDC_Address, //USDC - Pool token
          _flashLoanToken: addresses.USDT, //Token to take flashlaon
          _debtToken: [addresses.DAI_Address], //Token to pay debt of
          _protocolToken: [addresses.vDAI_Address], // lending token in case of venus
          _bufferUnit: bufferUnit, //Buffer unit for collateral amount
          _solverHandler: ensoHandler.address, //Handler to swap
          _flashLoanAmount: [],
          _debtRepayAmount: [],
          firstSwapData: [],
          secondSwapData: [],
          isMaxRepayment: false
        })).to.be.revertedWithCustomError(borrowManager,"InvalidFactoryAddress");
      })

      it("repay should revert if wrong solver handler is incorrect" ,async () => {

        let flashloanBufferUnit = 20;//Flashloan buffer unit in 1/10000
        let bufferUnit = 160;//Buffer unit for collateral amount in 1/100000
>>>>>>> ef37bba8

      it("repay should revert if wrong flashloan provider factory if provided", async () => {
        let flashloanBufferUnit = 20; //Flashloan buffer unit in 1/10000.This value is used slightly increase the amount of flashLoanAmount, for any priceImpact (10000 = 100%)
        let bufferUnit = 140; //The buffer unit used to slightly increase the amount of collateral to sell, expressed in 0.001% (100000 = 100%)

        await expect(
          rebalancing.repay(addresses.corePool_controller, {
            _factory: addresses.USDT,
            _token0: addresses.USDT, //USDT - Pool token
            _token1: addresses.USDC_Address, //USDC - Pool token
            _flashLoanToken: addresses.USDT, //Token to take flashlaon
            _debtToken: [addresses.DAI_Address], //Token to pay debt of
            _protocolToken: [addresses.vDAI_Address], // lending token in case of venus
            _bufferUnit: bufferUnit, //Buffer unit for collateral amount
            _solverHandler: ensoHandler.address, //Handler to swap
            _flashLoanAmount: [],
            _debtRepayAmount: [],
            firstSwapData: [],
            secondSwapData: [],
            isMaxRepayment: false,
          })
        ).to.be.revertedWithCustomError(borrowManager, "InvalidFactoryAddress");
      });

      it("repay should revert if wrong solver handler is incorrect", async () => {
        let flashloanBufferUnit = 20; //Flashloan buffer unit in 1/10000
        let bufferUnit = 140; //Buffer unit for collateral amount in 1/100000

        await expect(
          rebalancing.repay(addresses.corePool_controller, {
            _factory: addresses.thena_factory,
            _token0: addresses.USDT, //USDT - Pool token
            _token1: addresses.USDC_Address, //USDC - Pool token
            _flashLoanToken: addresses.USDT, //Token to take flashlaon
            _debtToken: [addresses.DAI_Address], //Token to pay debt of
            _protocolToken: [addresses.vDAI_Address], // lending token in case of venus
            _bufferUnit: bufferUnit, //Buffer unit for collateral amount
            _solverHandler: addresses.USDT, //Handler to swap
            _flashLoanAmount: [],
            _debtRepayAmount: [],
            firstSwapData: [],
            secondSwapData: [],
            isMaxRepayment: false,
          })
        ).to.be.revertedWithCustomError(borrowManager, "InvalidSolver");
      });

      it("repay should revert if wrong solver handler is incorrect", async () => {
        let bufferUnit = 140; //Buffer unit for collateral amount in 1/100000

<<<<<<< HEAD
        await expect(
          rebalancing.repay(addresses.corePool_controller, {
            _factory: addresses.thena_factory,
            _token0: addresses.USDT, //USDT - Pool token
            _token1: addresses.USDC_Address, //USDC - Pool token
            _flashLoanToken: addresses.USDT, //Token to take flashlaon
            _debtToken: [addresses.DAI_Address], //Token to pay debt of
            _protocolToken: [addresses.vDAI_Address], // lending token in case of venus
            _bufferUnit: bufferUnit, //Buffer unit for collateral amount
            _solverHandler: addresses.USDT, //Handler to swap
            _flashLoanAmount: [],
            _debtRepayAmount: [],
            firstSwapData: [],
            secondSwapData: [],
            isMaxRepayment: false,
          })
        ).to.be.revertedWithCustomError(borrowManager, "InvalidSolver");
      });
=======
        let bufferUnit = 390;//Buffer unit for collateral amount in 1/100000
>>>>>>> ef37bba8

      it("repay should revert if buffer unit execeeds acceptable buffer unit", async () => {
        let bufferUnit = 190; //Buffer unit for collateral amount in 1/100000

        await expect(
          rebalancing.repay(addresses.corePool_controller, {
            _factory: addresses.thena_factory,
            _token0: addresses.USDT, //USDT - Pool token
            _token1: addresses.USDC_Address, //USDC - Pool token
            _flashLoanToken: addresses.USDT, //Token to take flashlaon
            _debtToken: [addresses.DAI_Address], //Token to pay debt of
            _protocolToken: [addresses.vDAI_Address], // lending token in case of venus
            _bufferUnit: bufferUnit, //Buffer unit for collateral amount
            _solverHandler: ensoHandler.address, //Handler to swap
            _flashLoanAmount: [],
            _debtRepayAmount: [],
            firstSwapData: [],
            secondSwapData: [],
            isMaxRepayment: false,
          })
        ).to.be.revertedWithCustomError(borrowManager, "InvalidBufferUnit");
      });

      it("repay should revert if caller of clalback function is not poolAddress", async () => {
        let bufferUnit = 100; //Buffer unit for collateral amount in 1/100000

        const types = [
          "address", // flashLoanToken
          "address[]", // debtToken
          "address[]", // protocolToken
          "uint256", // bufferUnit
          "address", // solverHandler
          "address", // poolAddress
          "uint256[]", // flashLoanAmount
          "uint256[]", // debtRepayAmount
          "bytes[]", // firstSwapData
          "bytes[]", // secondSwapData
          "bool", // isMaxRepayment
        ];

        const values = [
          addresses.USDT,
          [addresses.DAI_Address],
          [addresses.vDAI_Address],
          bufferUnit,
          ensoHandler.address,
          ensoHandler.address,
          [],
          [],
          [],
          [],
          false,
        ];

        const calldata = ethers.utils.defaultAbiCoder.encode(types, values);

        await expect(borrowManager.algebraFlashCallback("100", "100", calldata))
          .to.be.reverted;
      });

      it("should repay half of borrowed dai using flashLoan", async () => {
        let vault = await portfolio.vault();
        let ERC20 = await ethers.getContractFactory("ERC20Upgradeable");

<<<<<<< HEAD
        let flashloanBufferUnit = 23; //Flashloan buffer unit in 1/10000
        let bufferUnit = 160; //Buffer unit for collateral amount in 1/100000
=======
        let flashloanBufferUnit = 23;//Flashloan buffer unit in 1/10000
        let bufferUnit = 170;//Buffer unit for collateral amount in 1/100000
>>>>>>> ef37bba8

        let balanceBorrowed =
          await portfolioCalculations.getVenusTokenBorrowedBalance(
            [addresses.vDAI_Address],
            vault
          );
        const userData = await venusAssetHandler.getUserAccountData(
          vault,
          addresses.corePool_controller
        );
        const lendTokens = userData[1].lendTokens;

        console.log("balanceBorrowed before repay", balanceBorrowed);

        const balanceToRepay = (balanceBorrowed[0] / 2).toString();

        const balanceToSwap = (
          await portfolioCalculations.calculateFlashLoanAmountForRepayment(
            addresses.vDAI_Address,
            addresses.vUSDT_Address,
            addresses.corePool_controller,
            balanceToRepay,
            flashloanBufferUnit
          )
        ).toString();

        console.log("balanceToRepay", balanceToRepay);
        console.log("balanceToSwap", balanceToSwap);

        const postResponse = await createEnsoCallDataRoute(
          ensoHandler.address,
          ensoHandler.address,
          addresses.USDT,
          addresses.DAI_Address,
          balanceToSwap
        );

        const encodedParameters = ethers.utils.defaultAbiCoder.encode(
          ["bytes[]", "address[]", "uint256[]"],
          [[postResponse.data.tx.data], [addresses.DAI_Address], [0]]
        );

        let encodedParameters1 = [];
        //Because repay(rebalance) is one borrow token at a time
        const amounToSell =
          await portfolioCalculations.getCollateralAmountToSell(
            vault,
            addresses.corePool_controller,
            venusAssetHandler.address,
            addresses.vDAI_Address,
            balanceToRepay,
            "10", //Flash loan fee
            bufferUnit //Buffer unit for collateral amount
          );
        console.log("amounToSell", amounToSell);
        console.log("lendTokens", lendTokens);

        for (let j = 0; j < lendTokens.length; j++) {
          const postResponse1 = await createEnsoCallDataRoute(
            ensoHandler.address,
            ensoHandler.address,
            lendTokens[j],
            addresses.USDT,
            amounToSell[j].toString() //Need calculation here
          );

          encodedParameters1.push(
            ethers.utils.defaultAbiCoder.encode(
              ["bytes[]", "address[]", "uint256[]"],
              [[postResponse1.data.tx.data], [addresses.USDT], [0]]
            )
          );
        }

        await rebalancing.repay(addresses.corePool_controller, {
          _factory: addresses.thena_factory,
          _token0: addresses.USDT, //USDT - Pool token
          _token1: addresses.USDC_Address, //USDC - Pool token
          _flashLoanToken: addresses.USDT, //Token to take flashlaon
          _debtToken: [addresses.DAI_Address], //Token to pay debt of
          _protocolToken: [addresses.vDAI_Address], // lending token in case of venus
          _bufferUnit: bufferUnit, //Buffer unit for collateral amount
          _solverHandler: ensoHandler.address, //Handler to swap
          _flashLoanAmount: [balanceToSwap],
          _debtRepayAmount: [balanceToRepay],
          firstSwapData: [encodedParameters],
          secondSwapData: encodedParameters1,
          isMaxRepayment: false,
        });

        console.log(
          "Balance of vToken After",
          await ERC20.attach(addresses.vBNB_Address).balanceOf(vault)
        );

        balanceBorrowed =
          await portfolioCalculations.getVenusTokenBorrowedBalance(
            [addresses.vUSDT_Address],
            vault
          );

        console.log("balanceBorrowed after repay", balanceBorrowed);
      });

      it("should withdraw in BTC by owner(user1)", async () => {
        await ethers.provider.send("evm_increaseTime", [70]);

        const supplyBefore = await portfolio.totalSupply();
        const tokenToSwapInto = iaddress.btcAddress;

        const user = owner;

        const ERC20 = await ethers.getContractFactory("ERC20Upgradeable");
        const tokens = await portfolio.getTokens();

        let vault = await portfolio.vault();

<<<<<<< HEAD
        let flashloanBufferUnit = 5; //Flashloan buffer unit in 1/10000
        let bufferUnit = 160; //Buffer unit for collateral amount in 1/100000
=======
        let flashloanBufferUnit = 6;//Flashloan buffer unit in 1/10000
        let bufferUnit = 170;//Buffer unit for collateral amount in 1/100000
>>>>>>> ef37bba8

        let flashLoanToken = addresses.USDT;
        let flashLoanProtocolToken = addresses.vUSDT_Address;

        const amountPortfolioToken = await portfolio.balanceOf(user.address);

        console.log("amountPortfolioToken", amountPortfolioToken);

        let withdrawalAmounts =
          await portfolioCalculations.getWithdrawalAmounts(
            amountPortfolioToken,
            portfolio.address
          );

        await portfolio.approve(
          withdrawManager.address,
          BigNumber.from(amountPortfolioToken)
        );
        let responses = [];
        let userBalanceBefore = [];
        for (let i = 0; i < tokens.length; i++) {
          if (tokens[i] == tokenToSwapInto) {
            responses.push("0x");
          } else {
            let response = await createEnsoCallDataRoute(
              withdrawBatch.address,
              user.address,
              tokens[i],
              tokenToSwapInto,
              (withdrawalAmounts[i] * 0.993).toFixed(0)
            );
            responses.push(response.data.tx.data);
          }
          userBalanceBefore.push(
            await ERC20.attach(tokens[i]).balanceOf(user.address)
          );
        }

        const values =
          await portfolioCalculations.calculateBorrowedPortionAndFlashLoanDetails(
            portfolio.address,
            flashLoanProtocolToken,
            vault,
            addresses.corePool_controller,
            venusAssetHandler.address,
            amountPortfolioToken,
            flashloanBufferUnit
          );

        const borrowedPortion = values[0];
        const flashLoanAmount = values[1];
        const underlyings = values[2];
        const borrowedTokens = values[3];

        const userData = await venusAssetHandler.getUserAccountData(
          vault,
          addresses.corePool_controller
        );
        const lendTokens = userData[1].lendTokens;

        let balanceBorrowed =
          await portfolioCalculations.getVenusTokenBorrowedBalance(
            [addresses.vUSDT_Address],
            vault
          );

        console.log("balanceBorrowed before withdraw", balanceBorrowed);

        console.log(
          "Balance of vToken before",
          await ERC20.attach(addresses.vBNB_Address).balanceOf(vault)
        );

        let tokenBalanceBefore: any = [];
        for (let i = 0; i < tokens.length; i++) {
          tokenBalanceBefore[i] = await ERC20.attach(tokens[i]).balanceOf(
            owner.address
          );
        }

        let encodedParameters = [];
        let encodedParameters1 = [];
        for (let i = 0; i < flashLoanAmount.length; i++) {
          console.log("underlyings token", underlyings[i]);
          if (flashLoanToken != underlyings[i]) {
            const postResponse = await createEnsoCallDataRoute(
              ensoHandler.address,
              ensoHandler.address,
              flashLoanToken,
              underlyings[i],
              flashLoanAmount[i].toString()
            );
            encodedParameters.push(
              ethers.utils.defaultAbiCoder.encode(
                ["bytes[]", "address[]", "uint256[]"],
                [[postResponse.data.tx.data], [underlyings[i]], [0]]
              )
            );
          } else {
            encodedParameters.push(
              ethers.utils.defaultAbiCoder.encode(
                ["bytes[]", "address[]", "uint256[]"],
                [["0x"], [underlyings[i]], [0]]
              )
            );
          }

          const amounToSell =
            await portfolioCalculations.getCollateralAmountToSell(
              vault,
              addresses.corePool_controller,
              venusAssetHandler.address,
              borrowedTokens[i],
              borrowedPortion[i],
              "10", //Flash loan fee
              bufferUnit //Buffer unit for collateral amount
            );

          for (let j = 0; j < lendTokens.length; j++) {
            const postResponse1 = await createEnsoCallDataRoute(
              ensoHandler.address,
              ensoHandler.address,
              lendTokens[j],
              flashLoanToken,
              amounToSell[j].toString() //Need calculation here
            );

            encodedParameters1.push(
              ethers.utils.defaultAbiCoder.encode(
                ["bytes[]", "address[]", "uint256[]"],
                [[postResponse1.data.tx.data], [flashLoanToken], [0]]
              )
            );
          }
        }

        await withdrawManager.withdraw(
          portfolio.address,
          tokenToSwapInto,
          amountPortfolioToken,
          0,
          {
            _factory: addresses.thena_factory,
            _token0: addresses.USDT, //USDT - Pool token
            _token1: addresses.USDC_Address, //USDC - Pool token
            _flashLoanToken: flashLoanToken, //Token to take flashlaon
            _bufferUnit: bufferUnit, //Buffer unit for collateral amount
            _solverHandler: ensoHandler.address, //Handler to swap
            _flashLoanAmount: flashLoanAmount,
            firstSwapData: encodedParameters,
            secondSwapData: encodedParameters1,
          },
          responses
        );

        const supplyAfter = await portfolio.totalSupply();
        console.log("SupplyAfter", supplyAfter);

        for (let i = 0; i < tokens.length; i++) {
          let balanceAfter = await ERC20.attach(tokens[i]).balanceOf(
            owner.address
          );
          let balanceOFHandler = await ERC20.attach(tokens[i]).balanceOf(
            withdrawBatch.address
          );
          expect(Number(balanceAfter)).to.be.greaterThan(
            Number(userBalanceBefore[i])
          );
          expect(Number(balanceOFHandler)).to.be.equal(0);
        }

        expect(Number(supplyBefore)).to.be.greaterThan(Number(supplyAfter));
      });

      it("should withdraw in ETH by non-owner(user2)", async () => {
        await ethers.provider.send("evm_increaseTime", [70]);

        const supplyBefore = await portfolio.totalSupply();

        const tokenToSwapInto = "0xeeeeeeeeeeeeeeeeeeeeeeeeeeeeeeeeeeeeeeee";

        const user = nonOwner;

        let flashloanBufferUnit = 4; //Flashloan buffer unit in 1/10000.This value is used slightly increase the amount of flashLoanAmount, for any priceImpact (10000 = 100%)
        let bufferUnit = 160; //The buffer unit used to slightly increase the amount of collateral to sell, expressed in 0.001% (100000 = 100%)

        const ERC20 = await ethers.getContractFactory("ERC20Upgradeable");
        const tokens = await portfolio.getTokens();

        let vault = await portfolio.vault();

        let flashLoanToken = addresses.USDT;
        let flashLoanProtocolToken = addresses.vUSDT_Address;

        const amountPortfolioToken = await portfolio.balanceOf(user.address);

        console.log("amountPortfolioToken", amountPortfolioToken);

        let withdrawalAmounts =
          await portfolioCalculations.getWithdrawalAmounts(
            amountPortfolioToken,
            portfolio.address
          );

        await portfolio
          .connect(user)
          .approve(
            withdrawManager.address,
            BigNumber.from(amountPortfolioToken)
          );
        let responses = [];
        let userBalanceBefore = [];
        for (let i = 0; i < tokens.length; i++) {
          if (tokens[i] == tokenToSwapInto) {
            responses.push("0x");
          } else {
            let response = await createEnsoCallDataRoute(
              withdrawBatch.address,
              user.address,
              tokens[i],
              tokenToSwapInto,
              (withdrawalAmounts[i] * 0.99).toFixed(0)
            );
            responses.push(response.data.tx.data);
          }
          userBalanceBefore.push(
            await ERC20.attach(tokens[i]).balanceOf(user.address)
          );
        }

        const values =
          await portfolioCalculations.calculateBorrowedPortionAndFlashLoanDetails(
            portfolio.address,
            flashLoanProtocolToken,
            vault,
            addresses.corePool_controller,
            venusAssetHandler.address,
            amountPortfolioToken,
            flashloanBufferUnit
          );

        const borrowedPortion = values[0];
        const flashLoanAmount = values[1];
        const underlyings = values[2];
        const borrowedTokens = values[3];

        const userData = await venusAssetHandler.getUserAccountData(
          vault,
          addresses.corePool_controller
        );
        const lendTokens = userData[1].lendTokens;

        let balanceBorrowed =
          await portfolioCalculations.getVenusTokenBorrowedBalance(
            [addresses.vUSDT_Address],
            vault
          );

        console.log("balanceBorrowed before withdraw", balanceBorrowed);

        console.log(
          "Balance of vToken before",
          await ERC20.attach(addresses.vBNB_Address).balanceOf(vault)
        );

        let tokenBalanceBefore: any = [];
        for (let i = 0; i < tokens.length; i++) {
          tokenBalanceBefore[i] = await ERC20.attach(tokens[i]).balanceOf(
            user.address
          );
        }

        let encodedParameters = [];
        let encodedParameters1 = [];
        for (let i = 0; i < flashLoanAmount.length; i++) {
          console.log("underlyings token", underlyings[i]);
          if (flashLoanToken != underlyings[i]) {
            const postResponse = await createEnsoCallDataRoute(
              ensoHandler.address,
              ensoHandler.address,
              flashLoanToken,
              underlyings[i],
              flashLoanAmount[i].toString()
            );
            encodedParameters.push(
              ethers.utils.defaultAbiCoder.encode(
                ["bytes[]", "address[]", "uint256[]"],
                [[postResponse.data.tx.data], [underlyings[i]], [0]]
              )
            );
          } else {
            encodedParameters.push(
              ethers.utils.defaultAbiCoder.encode(
                ["bytes[]", "address[]", "uint256[]"],
                [["0x"], [underlyings[i]], [0]]
              )
            );
          }

          const amounToSell =
            await portfolioCalculations.getCollateralAmountToSell(
              vault,
              addresses.corePool_controller,
              venusAssetHandler.address,
              borrowedTokens[i],
              borrowedPortion[i],
              "10", //Flash loan fee
              bufferUnit //Buffer unit for collateral amount
            );

          for (let j = 0; j < lendTokens.length; j++) {
            const postResponse1 = await createEnsoCallDataRoute(
              ensoHandler.address,
              ensoHandler.address,
              lendTokens[j],
              flashLoanToken,
              amounToSell[j].toString() //Need calculation here
            );

            encodedParameters1.push(
              ethers.utils.defaultAbiCoder.encode(
                ["bytes[]", "address[]", "uint256[]"],
                [[postResponse1.data.tx.data], [flashLoanToken], [0]]
              )
            );
          }
        }

        await withdrawManager.connect(user).withdraw(
          portfolio.address,
          tokenToSwapInto,
          amountPortfolioToken,
          0,
          {
            _factory: addresses.thena_factory,
            _token0: addresses.USDT, //USDT - Pool token
            _token1: addresses.USDC_Address, //USDC - Pool token
            _flashLoanToken: flashLoanToken, //Token to take flashlaon
            _bufferUnit: bufferUnit, //Buffer unit for collateral amount
            _solverHandler: ensoHandler.address, //Handler to swap
            _flashLoanAmount: flashLoanAmount,
            firstSwapData: encodedParameters,
            secondSwapData: encodedParameters1,
          },
          responses
        );

        const supplyAfter = await portfolio.totalSupply();
        console.log("SupplyAfter", supplyAfter);

        for (let i = 0; i < tokens.length; i++) {
          let balanceAfter = await ERC20.attach(tokens[i]).balanceOf(
            user.address
          );
          let balanceOfHandler = await ERC20.attach(tokens[i]).balanceOf(
            withdrawBatch.address
          );
          expect(Number(balanceAfter)).to.be.greaterThan(
            Number(userBalanceBefore[i])
          );
          expect(Number(balanceOfHandler)).to.be.equal(0);
        }

        expect(Number(supplyBefore)).to.be.greaterThan(Number(supplyAfter));
      });
    });
  });
});<|MERGE_RESOLUTION|>--- conflicted
+++ resolved
@@ -86,6 +86,8 @@
     ethers.utils.toUtf8Bytes("ASSET_MANAGER")
   );
 
+  let swapVerificationLibrary: any;
+
   const provider = ethers.provider;
   const chainId: any = process.env.CHAIN_ID;
   const addresses = chainIdToAddresses[chainId];
@@ -131,6 +133,12 @@
       );
       withdrawManager = await WithdrawManager.deploy();
       await withdrawManager.deployed();
+
+      const SwapVerificationLibrary = await ethers.getContractFactory(
+        "SwapVerificationLibrary"
+      );
+      swapVerificationLibrary = await SwapVerificationLibrary.deploy();
+      await swapVerificationLibrary.deployed();
 
       const TokenBalanceLibrary = await ethers.getContractFactory(
         "TokenBalanceLibrary"
@@ -267,20 +275,14 @@
           addresses.vBTC_Address,
           addresses.vDAI_Address,
           addresses.vUSDT_Address,
-<<<<<<< HEAD
-=======
-          addresses.vLINK_Address
->>>>>>> ef37bba8
+          addresses.vLINK_Address,
         ],
         [
           addresses.corePool_controller,
           addresses.corePool_controller,
           addresses.corePool_controller,
           addresses.corePool_controller,
-<<<<<<< HEAD
-=======
-          addresses.corePool_controller
->>>>>>> ef37bba8
+          addresses.corePool_controller,
         ]
       );
 
@@ -300,12 +302,6 @@
       ];
 
       let whitelist = [owner.address];
-
-      const SwapVerificationLibrary = await ethers.getContractFactory(
-        "SwapVerificationLibrary"
-      );
-      const swapVerificationLibrary = await SwapVerificationLibrary.deploy();
-      await swapVerificationLibrary.deployed();
 
       const PositionManager = await ethers.getContractFactory(
         "PositionManagerThena",
@@ -786,7 +782,7 @@
         ).to.be.revertedWithCustomError(rebalancing, "ProtocolIsPaused");
 
         await protocolConfig.setProtocolPause(false);
-      })
+      });
 
       it("should borrow USDT using vBTC as collateral", async () => {
         let ERC20 = await ethers.getContractFactory("ERC20Upgradeable");
@@ -857,12 +853,21 @@
         console.log("newtokens", await portfolio.getTokens());
       });
 
-      it("should swap borrowed LINK to vBNB", async() => {
+      it("should swap borrowed LINK to vBNB", async () => {
         let tokens = await portfolio.getTokens();
         let sellToken = tokens[8];
         let buyToken = addresses.vBNB_Address;
 
-        let newTokens = [tokens[0], tokens[1], tokens[2] ,tokens[3], tokens[4], tokens[5], tokens[6], tokens[7]];
+        let newTokens = [
+          tokens[0],
+          tokens[1],
+          tokens[2],
+          tokens[3],
+          tokens[4],
+          tokens[5],
+          tokens[6],
+          tokens[7],
+        ];
 
         let vault = await portfolio.vault();
 
@@ -922,14 +927,14 @@
           "balance after buy",
           await ERC20.attach(buyToken).balanceOf(vault)
         );
-      })
+      });
 
       it("repay complete borrowed LINK using flashloan", async () => {
         let vault = await portfolio.vault();
         let ERC20 = await ethers.getContractFactory("ERC20Upgradeable");
 
-        let flashloanBufferUnit = 25;//Flashloan buffer unit in 1/10000
-        let bufferUnit = 190;//Buffer unit for collateral amount in 1/100000
+        let flashloanBufferUnit = 25; //Flashloan buffer unit in 1/10000
+        let bufferUnit = 190; //Buffer unit for collateral amount in 1/100000
         let borrowedToken = addresses.LINK_Address;
         let borrowedProtocolToken = addresses.vLINK_Address;
 
@@ -946,15 +951,17 @@
 
         console.log("balanceBorrowed before repay", balanceBorrowed);
 
-        const balanceToRepay = (balanceBorrowed[0]).toString();
-
-        const balanceToSwap = (await portfolioCalculations.calculateFlashLoanAmountForRepayment(
-          borrowedProtocolToken,
-          addresses.vUSDT_Address, //FlashLoanProtocolToken
-          addresses.corePool_controller,
-          balanceToRepay,
-          flashloanBufferUnit
-        )).toString();
+        const balanceToRepay = balanceBorrowed[0].toString();
+
+        const balanceToSwap = (
+          await portfolioCalculations.calculateFlashLoanAmountForRepayment(
+            borrowedProtocolToken,
+            addresses.vUSDT_Address, //FlashLoanProtocolToken
+            addresses.corePool_controller,
+            balanceToRepay,
+            flashloanBufferUnit
+          )
+        ).toString();
 
         console.log("balanceToRepay", balanceToRepay);
         console.log("balanceToSwap", balanceToSwap);
@@ -992,7 +999,7 @@
             ensoHandler.address,
             ensoHandler.address,
             lendTokens[j],
-            addresses.USDT,//FlashLoanToken
+            addresses.USDT, //FlashLoanToken
             amounToSell[j].toString() //Need calculation here
           );
 
@@ -1017,7 +1024,7 @@
           _debtRepayAmount: [balanceToRepay],
           firstSwapData: [encodedParameters],
           secondSwapData: encodedParameters1,
-          isMaxRepayment: true
+          isMaxRepayment: true,
         });
 
         balanceBorrowed =
@@ -1027,7 +1034,7 @@
           );
 
         console.log("balanceBorrowed after repay", balanceBorrowed);
-      })
+      });
 
       it("should swap tokens for user using native token", async () => {
         let tokens = await portfolio.getTokens();
@@ -1251,46 +1258,14 @@
       });
 
       it("should revert, if new buffer unit is more 10%", async () => {
-<<<<<<< HEAD
         await expect(
           protocolConfig.updateMaxCollateralBufferUnit(11000)
         ).to.be.revertedWithCustomError(protocolConfig, "InvalidNewBufferUnit");
       });
-=======
-        await expect(protocolConfig.updateMaxCollateralBufferUnit(11000)).to.be.revertedWithCustomError(protocolConfig,"InvalidNewBufferUnit")
-      })
-
-      it("repay should revert if wrong flashloan provider factory if provided" ,async () => {
-
-        let flashloanBufferUnit = 20;//Flashloan buffer unit in 1/10000.This value is used slightly increase the amount of flashLoanAmount, for any priceImpact (10000 = 100%)
-        let bufferUnit = 160;//The buffer unit used to slightly increase the amount of collateral to sell, expressed in 0.001% (100000 = 100%) 
-
-        await expect(rebalancing.repay(addresses.corePool_controller, {
-          _factory: addresses.USDT,
-          _token0: addresses.USDT, //USDT - Pool token
-          _token1: addresses.USDC_Address, //USDC - Pool token
-          _flashLoanToken: addresses.USDT, //Token to take flashlaon
-          _debtToken: [addresses.DAI_Address], //Token to pay debt of
-          _protocolToken: [addresses.vDAI_Address], // lending token in case of venus
-          _bufferUnit: bufferUnit, //Buffer unit for collateral amount
-          _solverHandler: ensoHandler.address, //Handler to swap
-          _flashLoanAmount: [],
-          _debtRepayAmount: [],
-          firstSwapData: [],
-          secondSwapData: [],
-          isMaxRepayment: false
-        })).to.be.revertedWithCustomError(borrowManager,"InvalidFactoryAddress");
-      })
-
-      it("repay should revert if wrong solver handler is incorrect" ,async () => {
-
-        let flashloanBufferUnit = 20;//Flashloan buffer unit in 1/10000
-        let bufferUnit = 160;//Buffer unit for collateral amount in 1/100000
->>>>>>> ef37bba8
 
       it("repay should revert if wrong flashloan provider factory if provided", async () => {
         let flashloanBufferUnit = 20; //Flashloan buffer unit in 1/10000.This value is used slightly increase the amount of flashLoanAmount, for any priceImpact (10000 = 100%)
-        let bufferUnit = 140; //The buffer unit used to slightly increase the amount of collateral to sell, expressed in 0.001% (100000 = 100%)
+        let bufferUnit = 160; //The buffer unit used to slightly increase the amount of collateral to sell, expressed in 0.001% (100000 = 100%)
 
         await expect(
           rebalancing.repay(addresses.corePool_controller, {
@@ -1313,7 +1288,7 @@
 
       it("repay should revert if wrong solver handler is incorrect", async () => {
         let flashloanBufferUnit = 20; //Flashloan buffer unit in 1/10000
-        let bufferUnit = 140; //Buffer unit for collateral amount in 1/100000
+        let bufferUnit = 160; //Buffer unit for collateral amount in 1/100000
 
         await expect(
           rebalancing.repay(addresses.corePool_controller, {
@@ -1337,7 +1312,6 @@
       it("repay should revert if wrong solver handler is incorrect", async () => {
         let bufferUnit = 140; //Buffer unit for collateral amount in 1/100000
 
-<<<<<<< HEAD
         await expect(
           rebalancing.repay(addresses.corePool_controller, {
             _factory: addresses.thena_factory,
@@ -1356,12 +1330,9 @@
           })
         ).to.be.revertedWithCustomError(borrowManager, "InvalidSolver");
       });
-=======
-        let bufferUnit = 390;//Buffer unit for collateral amount in 1/100000
->>>>>>> ef37bba8
 
       it("repay should revert if buffer unit execeeds acceptable buffer unit", async () => {
-        let bufferUnit = 190; //Buffer unit for collateral amount in 1/100000
+        let bufferUnit = 390; //Buffer unit for collateral amount in 1/100000
 
         await expect(
           rebalancing.repay(addresses.corePool_controller, {
@@ -1423,13 +1394,8 @@
         let vault = await portfolio.vault();
         let ERC20 = await ethers.getContractFactory("ERC20Upgradeable");
 
-<<<<<<< HEAD
         let flashloanBufferUnit = 23; //Flashloan buffer unit in 1/10000
-        let bufferUnit = 160; //Buffer unit for collateral amount in 1/100000
-=======
-        let flashloanBufferUnit = 23;//Flashloan buffer unit in 1/10000
-        let bufferUnit = 170;//Buffer unit for collateral amount in 1/100000
->>>>>>> ef37bba8
+        let bufferUnit = 170; //Buffer unit for collateral amount in 1/100000
 
         let balanceBorrowed =
           await portfolioCalculations.getVenusTokenBorrowedBalance(
@@ -1547,13 +1513,8 @@
 
         let vault = await portfolio.vault();
 
-<<<<<<< HEAD
-        let flashloanBufferUnit = 5; //Flashloan buffer unit in 1/10000
-        let bufferUnit = 160; //Buffer unit for collateral amount in 1/100000
-=======
-        let flashloanBufferUnit = 6;//Flashloan buffer unit in 1/10000
-        let bufferUnit = 170;//Buffer unit for collateral amount in 1/100000
->>>>>>> ef37bba8
+        let flashloanBufferUnit = 6; //Flashloan buffer unit in 1/10000
+        let bufferUnit = 170; //Buffer unit for collateral amount in 1/100000
 
         let flashLoanToken = addresses.USDT;
         let flashLoanProtocolToken = addresses.vUSDT_Address;

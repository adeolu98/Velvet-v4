--- conflicted
+++ resolved
@@ -1,13 +1,13 @@
 // SPDX-License-Identifier: BUSL-1.1
 pragma solidity 0.8.17;
 
-import { IAssetHandler } from "../../core/interfaces/IAssetHandler.sol";
-import { IVenusPool } from "../../core/interfaces/IVenusPool.sol";
-import { IERC20Upgradeable } from "@openzeppelin/contracts-upgradeable-4.9.6/interfaces/IERC20Upgradeable.sol";
-import { IVenusComptroller, IVAIController, IPriceOracle } from "./IVenusComptroller.sol";
-import { FunctionParameters } from "../../FunctionParameters.sol";
-import { IThena } from "../../core/interfaces/IThena.sol";
-import { IAlgebraPool } from "@cryptoalgebra/integral-core/contracts/interfaces/IAlgebraPool.sol";
+import {IAssetHandler} from "../../core/interfaces/IAssetHandler.sol";
+import {IVenusPool} from "../../core/interfaces/IVenusPool.sol";
+import {IERC20Upgradeable} from "@openzeppelin/contracts-upgradeable-4.9.6/interfaces/IERC20Upgradeable.sol";
+import {IVenusComptroller, IVAIController, IPriceOracle} from "./IVenusComptroller.sol";
+import {FunctionParameters} from "../../FunctionParameters.sol";
+import {IThena} from "../../core/interfaces/IThena.sol";
+import {IAlgebraPool} from "@cryptoalgebra/integral-core/contracts/interfaces/IAlgebraPool.sol";
 import "./ExponentialNoError.sol";
 
 /**
@@ -111,10 +111,7 @@
   function borrow(
     address,
     address,
-<<<<<<< HEAD
     address,
-=======
->>>>>>> cc24e50f
     uint256 borrowAmount
   ) external pure returns (bytes memory data) {
     data = abi.encodeWithSelector(
@@ -128,15 +125,11 @@
    * @param borrowAmount The amount of the borrowed asset to repay.
    * @return data The encoded data for repaying the specified amount.
    */
-<<<<<<< HEAD
   function repay(
     address,
     address,
     uint256 borrowAmount
   ) public pure returns (bytes memory data) {
-=======
-  function repay(uint256 borrowAmount) public pure returns (bytes memory data) {
->>>>>>> cc24e50f
     data = abi.encodeWithSelector(
       bytes4(keccak256("repayBorrow(uint256)")),
       borrowAmount // Encode the data to repay the specified amount
@@ -445,13 +438,8 @@
     // Get the collateral factor from the market
     (, uint collateralFactorMantissa, ) = IVenusComptroller(comptroller)
       .markets(address(asset));
-<<<<<<< HEAD
     vars.collateralFactor = Exp({mantissa: collateralFactorMantissa});
     vars.exchangeRate = Exp({mantissa: vars.exchangeRateMantissa});
-=======
-    vars.collateralFactor = Exp({ mantissa: collateralFactorMantissa });
-    vars.exchangeRate = Exp({ mantissa: vars.exchangeRateMantissa });
->>>>>>> cc24e50f
 
     // Get the normalized price of the asset
     vars.oraclePriceMantissa = IVenusComptroller(comptroller)
@@ -460,11 +448,7 @@
     if (vars.oraclePriceMantissa == 0) {
       return (lendCount, borrowCount); // Skip if the price is zero
     }
-<<<<<<< HEAD
     vars.oraclePrice = Exp({mantissa: vars.oraclePriceMantissa});
-=======
-    vars.oraclePrice = Exp({ mantissa: vars.oraclePriceMantissa });
->>>>>>> cc24e50f
 
     // Pre-compute a conversion factor from tokens to BNB (normalized price value)
     vars.tokensToDenom = mul_(
@@ -677,10 +661,7 @@
     // Handle repayment transactions
     MultiTransaction[] memory repayLoanTransaction = repayTransactions(
       executor,
-<<<<<<< HEAD
       vault,
-=======
->>>>>>> cc24e50f
       flashData
     );
 
@@ -810,29 +791,17 @@
    */
   function repayTransactions(
     address executor,
-<<<<<<< HEAD
     address vault,
-=======
->>>>>>> cc24e50f
     FunctionParameters.FlashLoanData memory flashData
   ) internal pure returns (MultiTransaction[] memory transactions) {
     uint256 tokenLength = flashData.debtToken.length; // Get the number of debt tokens
     transactions = new MultiTransaction[](tokenLength * 2); // Initialize the transactions array
     uint256 count;
-<<<<<<< HEAD
     uint256 amountToRepay = flashData.isMaxRepayment
       ? type(uint256).max // If it's a max repayment, repay the max amount
       : flashData.debtRepayAmount[0]; // Otherwise, repay the debt amount
     // Loop through the debt tokens to handle repayments
     for (uint i = 0; i < tokenLength; ) {
-=======
-
-    // Loop through the debt tokens to handle repayments
-    for (uint i = 0; i < tokenLength; ) {
-      uint256 amountToRepay = flashData.isMaxRepayment
-        ? type(uint256).max // If it's a max repayment, repay the max amount
-        : flashData.debtRepayAmount[i]; // Otherwise, repay the debt amount
->>>>>>> cc24e50f
       // Approve the debt token for the protocol
       transactions[count].to = executor;
       transactions[count].txData = abi.encodeWithSelector(
@@ -847,11 +816,7 @@
       transactions[count].txData = abi.encodeWithSelector(
         bytes4(keccak256("vaultInteraction(address,bytes)")),
         flashData.protocolTokens[i],
-<<<<<<< HEAD
         repay(flashData.debtToken[i], vault, amountToRepay)
-=======
-        repay(amountToRepay)
->>>>>>> cc24e50f
       );
       count++;
       unchecked {
@@ -944,11 +909,8 @@
     address[] memory underlying = new address[](borrowedLength); // Array to store underlying tokens of borrowed assets
     uint256[] memory tokenBalance = new uint256[](borrowedLength); // Array to store balances of borrowed tokens
     uint256 totalFlashAmount; // Variable to track total flash loan amount
-<<<<<<< HEAD
     underlying = new address[](borrowedLength);
     tokenBalance = new uint256[](borrowedLength);
-=======
->>>>>>> cc24e50f
 
     for (uint256 i; i < borrowedLength; ) {
       address token = borrowedTokens[i];
@@ -1060,11 +1022,7 @@
       .oracle()
       .getUnderlyingPrice(_protocolToken); // Get the oracle price for the protocol token
 
-<<<<<<< HEAD
     Exp memory oraclePrice = Exp({mantissa: oraclePriceMantissa}); // Create an Exp structure for the oracle price
-=======
-    Exp memory oraclePrice = Exp({ mantissa: oraclePriceMantissa }); // Create an Exp structure for the oracle price
->>>>>>> cc24e50f
     uint256 sumBorrowPlusEffects;
 
     // Update the sumBorrowPlusEffects value

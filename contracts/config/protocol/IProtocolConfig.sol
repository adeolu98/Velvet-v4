--- conflicted
+++ resolved
@@ -255,7 +255,6 @@
     address _factoryAddress
   ) external view returns (bool);
 
-<<<<<<< HEAD
   /**
    * @notice Enables a protocol with specified addresses
    * @param protocolId The identifier for the protocol (e.g., keccak256("UNISWAP_V3"))
@@ -290,7 +289,5 @@
   function getPositionWrapperBaseImplementation(
     bytes32 protocolId
   ) external view returns (address);
-=======
   function MAX_BORROW_TOKEN_LIMIT() external pure returns(uint256);
->>>>>>> 560d1244
 }
--- conflicted
+++ resolved
@@ -183,15 +183,12 @@
   error InvalidSwapAmount();
   // @notice Thrown when the passed deviation bps is invalid
   error InvalidDeviationBps();
-<<<<<<< HEAD
-  // @notice Thrown when borrow failed
-  error BorrowFailed();
-=======
   // @notice Thrown when external position management is not whitelisted
   error ExternalPositionManagementNotWhitelisted();
   // @notice Thrown when the increase liquidity call fails
   error IncreaseLiquidityFailed();
   // @notice Thrown when the decrease liquidity call fails
   error DecreaseLiquidityFailed();
->>>>>>> 72f0d4c2
+  // @notice Thrown when borrow failed
+  error BorrowFailed();
 }
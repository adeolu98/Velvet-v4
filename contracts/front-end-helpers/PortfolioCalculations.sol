--- conflicted
+++ resolved
@@ -763,10 +763,6 @@
     uint borrowBalance = currentVariableDebt *
       10 ** (18 - IERC20MetadataUpgradeable(_underlyingToken).decimals());
 
-<<<<<<< HEAD
-=======
-
->>>>>>> 374aaf31
     address _account = _user;
     //Get price for _protocolToken token
     uint _oraclePrice = IAavePriceOracle(

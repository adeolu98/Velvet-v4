// SPDX-License-Identifier: BUSL-1.1
pragma solidity 0.8.17;

import { IERC20Upgradeable } from "@openzeppelin/contracts-upgradeable/token/ERC20/IERC20Upgradeable.sol";
import { UUPSUpgradeable } from "@openzeppelin/contracts-upgradeable-4.9.6/proxy/utils/UUPSUpgradeable.sol";
import { ReentrancyGuardUpgradeable } from "@openzeppelin/contracts-upgradeable-4.9.6/security/ReentrancyGuardUpgradeable.sol";
import { TransferHelper } from "@uniswap/lib/contracts/libraries/TransferHelper.sol";
import { INonfungiblePositionManager } from "./INonfungiblePositionManager.sol";
import { TokenCalculations } from "../../core/calculations/TokenCalculations.sol";
import { ErrorLibrary } from "../../library/ErrorLibrary.sol";
import { IPositionWrapper } from "./IPositionWrapper.sol";
import { WrapperFunctionParameters } from "../WrapperFunctionParameters.sol";
import { MathUtils } from "../../core/calculations/MathUtils.sol";
import { IAssetManagementConfig } from "../../config/assetManagement/IAssetManagementConfig.sol";
import { IProtocolConfig } from "../../config/protocol/IProtocolConfig.sol";
import { IAccessController } from "../../access/IAccessController.sol";
import { AccessRoles } from "../../access/AccessRoles.sol";
import { IPriceOracle } from "../../oracle/IPriceOracle.sol";
<<<<<<< HEAD
import { SwapVerificationLibrary } from "./SwapVerificationLibrary.sol";
import { IExternalPositionStorage } from "./IExternalPositionStorage.sol";

=======
>>>>>>> 560d1244
/**
 * @title PositionManagerAbstract
 * @notice Abstract contract for managing Uniswap V3 positions and representing them as ERC20 tokens.
 * It allows managing liquidity in Uniswap V3 positions through a tokenized interface.
 * @dev Abstract contract for managing Uniswap V3 positions and representing them as ERC20 tokens.
 */
abstract contract PositionManagerAbstract is
  UUPSUpgradeable,
  TokenCalculations,
  ReentrancyGuardUpgradeable,
  AccessRoles
{
  /// @dev Reference to the Uniswap V3 Non-Fungible Position Manager for managing liquidity positions.
  INonfungiblePositionManager internal uniswapV3PositionManager;

  IProtocolConfig public protocolConfig;

  /// @dev Contract for managing asset configurations, used to enforce rules and parameters for asset operations.
  IAssetManagementConfig assetManagementConfig;

  /// @dev Access control contract for managing permissions and roles within the ecosystem.
  IAccessController accessController;

  /// @notice Minimum amount of fees in smallest token unit that must be collected before they can be reinvested.
  uint256 internal constant MIN_REINVESTMENT_AMOUNT = 1000000;

  uint256 internal constant TOTAL_WEIGHT = 10_000;

  /// @notice List of addresses for all deployed position wrapper contracts.
  address[] public deployedPositionWrappers;

  /// @notice The identifier for the protocol that this position manager supports.
  bytes32 public protocolId;

  /// @dev Contract for managing external positions, used to track and validate wrapped positions.
  IExternalPositionStorage public externalPositionStorage;

  event NewPositionCreated(
    address indexed positionWrapper,
    address indexed token0,
    address indexed token1
  );
  event PositionInitializedAndDeposited(address indexed positionManager);
  event LiquidityIncreased(address indexed user, uint256 liquidity);
  event LiquidityDecreased(address indexed user, uint256 liquidity);
  event PriceRangeUpdated(
    address indexed positionManager,
    int24 tickLower,
    int24 tickUpper
  );

  /**
   * @dev Restricts function access to asset managers only.
   */
  modifier onlyAssetManager() {
    if (!accessController.hasRole(ASSET_MANAGER, msg.sender))
      revert ErrorLibrary.CallerNotAssetManager();
    _;
  }

  modifier notEmergencyPaused() {
    if (IProtocolConfig(protocolConfig).isProtocolEmergencyPaused())
      revert ErrorLibrary.ProtocolEmergencyPaused();
    _;
  }

  modifier notPaused() {
    if (IProtocolConfig(protocolConfig).isProtocolPaused())
      revert ErrorLibrary.ProtocolIsPaused();
    _;
  }

  /// @custom:oz-upgrades-unsafe-allow constructor
  constructor() {
    _disableInitializers();
  }

  /**
   * @notice Initializes the contract with necessary configurations and addresses.
   * @param _nonFungiblePositionManagerAddress Address of the Uniswap V3 Non-Fungible Position Manager.
   * @param _assetManagerConfig Address of the asset management configuration contract.
   * @param _accessController Address of the access control contract.
   * @dev Sets up the contract with required addresses and configuration for asset management and access control.
   */
  function PositionManagerAbstract__init(
    address _externalPositionStorage,
    address _nonFungiblePositionManagerAddress,
    address _protocolConfig,
    address _assetManagerConfig,
    address _accessController,
    bytes32 _protocolId
  ) internal {
    __UUPSUpgradeable_init();

    externalPositionStorage = IExternalPositionStorage(
      _externalPositionStorage
    );

    uniswapV3PositionManager = INonfungiblePositionManager(
      _nonFungiblePositionManagerAddress
    );
    protocolConfig = IProtocolConfig(_protocolConfig);
    assetManagementConfig = IAssetManagementConfig(_assetManagerConfig);
    accessController = IAccessController(_accessController);
    protocolId = _protocolId;
  }

  /**
   * @notice Increases liquidity in an existing Uniswap V3 position and mints corresponding wrapper tokens.
   * @param _params Struct containing parameters necessary for adding liquidity and minting tokens.
   * @dev Handles the transfer of tokens, adds liquidity to Uniswap V3, and mints wrapper tokens proportionate to the added liquidity.
   */
  function increaseLiquidity(
    WrapperFunctionParameters.WrapperDepositParams memory _params
  ) external notPaused nonReentrant {
    if (
      address(_params._positionWrapper) == address(0) ||
      _params._dustReceiver == address(0)
    ) revert ErrorLibrary.InvalidAddress();

    uint256 tokenId = _params._positionWrapper.tokenId();
    address token0 = _params._positionWrapper.token0();
    address token1 = _params._positionWrapper.token1();

    // Reinvest any collected fees back into the pool before adding new liquidity.
    _collectFeesAndReinvest(
      _params._positionWrapper,
      tokenId,
      token0,
      token1,
      _params._tokenIn,
      _params._tokenOut,
      _params._amountIn
    );

    // Track token balances before the operation to calculate dust later.
    uint256 balance0Before = IERC20Upgradeable(token0).balanceOf(address(this));
    uint256 balance1Before = IERC20Upgradeable(token1).balanceOf(address(this));

    // Transfer the desired liquidity tokens from the caller to this contract.
    _transferTokensFromSender(
      token0,
      token1,
      _params._amount0Desired,
      _params._amount1Desired
    );

    uint256 balance0After = IERC20Upgradeable(token0).balanceOf(address(this));
    uint256 balance1After = IERC20Upgradeable(token1).balanceOf(address(this));

    _params._amount0Desired = balance0After - balance0Before;
    _params._amount1Desired = balance1After - balance1Before;

    // Approve the Uniswap manager to use the tokens for liquidity.
    _approveNonFungiblePositionManager(
      token0,
      token1,
      _params._amount0Desired,
      _params._amount1Desired
    );

    // Increase liquidity at the position.
    (uint128 liquidity, , ) = uniswapV3PositionManager.increaseLiquidity(
      INonfungiblePositionManager.IncreaseLiquidityParams({
        tokenId: tokenId,
        amount0Desired: _params._amount0Desired,
        amount1Desired: _params._amount1Desired,
        amount0Min: _params._amount0Min,
        amount1Min: _params._amount1Min,
        deadline: block.timestamp
      })
    );

    // Mint wrapper tokens corresponding to the liquidity added.
    _mintTokens(_params._positionWrapper, tokenId, liquidity);

    // Calculate token balances after the operation to determine any remaining dust.
    balance0After = IERC20Upgradeable(token0).balanceOf(address(this));
    balance1After = IERC20Upgradeable(token1).balanceOf(address(this));

    // Return any dust to the caller.
    _returnDust(
      _params._dustReceiver,
      token0,
      token1,
      balance0After,
      balance1After
    );

    emit LiquidityIncreased(msg.sender, liquidity);
  }

  /**
   * @notice Decreases liquidity for an existing Uniswap V3 position and burns the corresponding wrapper tokens.
   * @param _positionWrapper Address of the position wrapper contract.
   * @param _withdrawalAmount Amount of wrapper tokens representing the liquidity to be removed.
   * @param _amount0Min Minimum amount of token0 expected to prevent slippage.
   * @param _amount1Min Minimum amount of token1 expected to prevent slippage.
   * @param tokenIn The address of the token to be swapped (input).
   * @param tokenOut The address of the token to be received (output).
   * @param amountIn The amount of `tokenIn` to be swapped to `tokenOut`.
   * @dev Burns wrapper tokens and reduces liquidity in the Uniswap V3 position based on the provided parameters.
   */
  function decreaseLiquidity(
    IPositionWrapper _positionWrapper,
    uint256 _withdrawalAmount,
    uint256 _amount0Min,
    uint256 _amount1Min,
    address tokenIn,
    address tokenOut,
    uint256 amountIn
  ) external notEmergencyPaused nonReentrant {
    uint256 tokenId = _positionWrapper.tokenId();

    if (_positionWrapper == IPositionWrapper(address(0)))
      revert ErrorLibrary.InvalidAddress();

    // Ensure the withdrawal amount is greater than zero.
    if (_withdrawalAmount == 0) revert ErrorLibrary.AmountCannotBeZero();

    // Ensure the caller has sufficient wrapper tokens to cover the withdrawal amount.
    if (_withdrawalAmount > _positionWrapper.balanceOf(msg.sender))
      revert ErrorLibrary.InsufficientBalance();

    uint256 totalSupplyBeforeBurn = _positionWrapper.totalSupply();

    // Burn the wrapper tokens equivalent to the withdrawn liquidity.
    _positionWrapper.burn(msg.sender, _withdrawalAmount);

    // If there are still wrapper tokens in circulation, collect fees and reinvest them.
    if (totalSupplyBeforeBurn > 0)
      _collectFeesAndReinvest(
        _positionWrapper,
        tokenId,
        _positionWrapper.token0(),
        _positionWrapper.token1(),
        tokenIn,
        tokenOut,
        amountIn
      );

    // Calculate the proportionate amount of liquidity to decrease based on the total supply and withdrawal amount.
    uint128 liquidityToDecrease = MathUtils.safe128(
      (_getExistingLiquidity(tokenId) * _withdrawalAmount) /
        totalSupplyBeforeBurn
    );

    // Execute the decrease liquidity operation and collect the freed assets.
    _decreaseLiquidityAndCollect(
      liquidityToDecrease,
      tokenId,
      _amount0Min,
      _amount1Min,
      msg.sender
    );

    emit LiquidityDecreased(msg.sender, liquidityToDecrease);
  }

  /**
   * @notice Approves the Non-Fungible Position Manager to spend tokens on behalf of this contract.
   * @param _token0 The address of token0.
   * @param _token1 The address of token1.
   * @param _amount0 The amount of token0 to approve.
   * @param _amount1 The amount of token1 to approve.
   */
  function _approveNonFungiblePositionManager(
    address _token0,
    address _token1,
    uint256 _amount0,
    uint256 _amount1
  ) internal {
    // Reset the allowance for token0 to zero before setting it to a new value

    TransferHelper.safeApprove(_token0, address(uniswapV3PositionManager), 0);
    TransferHelper.safeApprove(_token1, address(uniswapV3PositionManager), 0);

    // Reset the allowance for token1 to zero before setting it to a new value
    TransferHelper.safeApprove(
      _token0,
      address(uniswapV3PositionManager),
      _amount0
    );
    TransferHelper.safeApprove(
      _token1,
      address(uniswapV3PositionManager),
      _amount1
    );
  }

  /**
   * @notice Transfers specified amounts of token0 and token1 from the sender to this contract.
   * @dev Uses the TransferHelper library to safely transfer tokens from the function caller to this contract.
   *      This function is typically used to prepare tokens for liquidity operations in Uniswap V3.
   * @param _token0 The contract address of the first token (token0).
   * @param _token1 The contract address of the second token (token1).
   * @param _amount0 The amount of token0 to transfer from the sender to this contract.
   * @param _amount1 The amount of token1 to transfer from the sender to this contract.
   */
  function _transferTokensFromSender(
    address _token0,
    address _token1,
    uint256 _amount0,
    uint256 _amount1
  ) internal {
    // Safely transfer token0 from the sender to this contract.

    if (_amount0 > 0) {
      TransferHelper.safeTransferFrom(
        _token0,
        msg.sender,
        address(this),
        _amount0
      );
    }

    // Safely transfer token1 from the sender to this contract.
    if (_amount1 > 0) {
      TransferHelper.safeTransferFrom(
        _token1,
        msg.sender,
        address(this),
        _amount1
      );
    }
  }

  /**
   * @notice Returns any excess tokens to the sender after operations are completed.
   * @param _token0 The address of token0.
   * @param _token1 The address of token1.
   * @param _amount0 The amount of token0 to return.
   * @param _amount1 The amount of token1 to return.
   */
  function _returnDust(
    address _dustReceiver,
    address _token0,
    address _token1,
    uint256 _amount0,
    uint256 _amount1
  ) internal {
    if (_amount0 > 0)
      TransferHelper.safeTransfer(_token0, _dustReceiver, _amount0);
    if (_amount1 > 0)
      TransferHelper.safeTransfer(_token1, _dustReceiver, _amount1);
  }

  /**
   * @notice Mints wrapper tokens corresponding to the provided liquidity in the Uniswap V3 position.
   * @dev Calculates the amount of wrapper tokens to mint based on the liquidity added.
   *      If it's the first time liquidity is added, the mint amount equals the liquidity.
   *      Otherwise, it calculates a share based on existing liquidity.
   * @param _positionWrapper The position wrapper associated with the Uniswap V3 position.
   * @param _tokenId The ID of the Uniswap V3 position token.
   * @param _liquidity The amount of liquidity that has been added to the position.
   */
  function _mintTokens(
    IPositionWrapper _positionWrapper,
    uint256 _tokenId,
    uint128 _liquidity
  ) internal {
    uint256 totalSupply = _positionWrapper.totalSupply();
    uint256 mintAmount;

    // If this is the first liquidity being added, mint tokens equal to the amount of liquidity.
    if (totalSupply == 0) {
      mintAmount = _liquidity;
    } else {
      // Calculate the proportionate amount of tokens to mint based on the added liquidity.
      uint256 userShare = (_liquidity * ONE_ETH_IN_WEI) /
        _getExistingLiquidity(_tokenId);
      mintAmount = _calculateMintAmount(userShare, totalSupply);
    }

    // Mint the calculated amount of wrapper tokens to the sender.
    _positionWrapper.mint(msg.sender, mintAmount);
  }

  /**
   * @notice Decreases liquidity and collects the tokens from a Uniswap V3 position.
   * @param _liquidityToDecrease The amount of liquidity to decrease.
   * @param _tokenId The ID of the Uniswap V3 position.
   * @param _amount0Min The minimum amount of token0 that must be returned.
   * @param _amount1Min The minimum amount of token1 that must be returned.
   * @param _recipient The address that will receive the withdrawn tokens.
   */
  function _decreaseLiquidityAndCollect(
    uint128 _liquidityToDecrease,
    uint256 _tokenId,
    uint256 _amount0Min,
    uint256 _amount1Min,
    address _recipient
  ) internal {
    // Decrease liquidity at Uniswap V3 Nonfungible Position Manager
    uniswapV3PositionManager.decreaseLiquidity(
      INonfungiblePositionManager.DecreaseLiquidityParams({
        tokenId: _tokenId,
        liquidity: _liquidityToDecrease,
        amount0Min: _amount0Min,
        amount1Min: _amount1Min,
        deadline: block.timestamp
      })
    );

    // Collect the tokens released from the decrease in liquidity
    uniswapV3PositionManager.collect(
      INonfungiblePositionManager.CollectParams({
        tokenId: _tokenId,
        recipient: _recipient,
        amount0Max: type(uint128).max,
        amount1Max: type(uint128).max
      })
    );
  }

  /**
   * @notice Collects trading fees accrued in a Uniswap V3 position and reinvests them by increasing liquidity.
   * @dev This function performs several steps: it first collects the accrued fees from the specified Uniswap V3 position.
   *      If the fees for both involved tokens exceed the predefined minimum thresholds, it will reinvest these by adding them
   *      back as liquidity to the same position. This is intended to enhance the position's value and potential fee earnings.
   * @param _positionWrapper An interface to the position wrapper that manages interactions with the Uniswap V3 positions.
   * @param _tokenId The ID of the Uniswap V3 position from which fees are to be collected.
   * @param _token0 The address of the first token in the Uniswap V3 position.
   * @param _token1 The address of the second token in the Uniswap V3 position.
   * @param tokenIn The address of the token to be swapped (input).
   * @param tokenOut The address of the token to be received (output).
   * @param amountIn The amount of `tokenIn` to be swapped to `tokenOut`.
   */
  function _collectFeesAndReinvest(
    IPositionWrapper _positionWrapper,
    uint256 _tokenId,
    address _token0,
    address _token1,
    address tokenIn,
    address tokenOut,
    uint256 amountIn
  ) internal {
    // Collect all available fees for the position to this contract
    uniswapV3PositionManager.collect(
      INonfungiblePositionManager.CollectParams({
        tokenId: _tokenId,
        recipient: address(this),
        amount0Max: type(uint128).max,
        amount1Max: type(uint128).max
      })
    );

    (int24 tickLower, int24 tickUpper) = _getTicksFromPosition(_tokenId);

    (uint256 feeCollectedT0, uint256 feeCollectedT1) = _swapTokensForAmount(
      WrapperFunctionParameters.SwapParams({
        _positionWrapper: _positionWrapper,
        _tokenId: _tokenId,
        _amountIn: amountIn,
        _token0: _token0,
        _token1: _token1,
        _tokenIn: tokenIn,
        _tokenOut: tokenOut,
        _tickLower: tickLower,
        _tickUpper: tickUpper
      })
    );

    // Reinvest fees if they exceed the minimum threshold for reinvestment
    if (
      feeCollectedT0 > MIN_REINVESTMENT_AMOUNT &&
      feeCollectedT1 > MIN_REINVESTMENT_AMOUNT
    ) {
      // Approve the Uniswap manager to use the tokens for liquidity.
      _approveNonFungiblePositionManager(
        _token0,
        _token1,
        feeCollectedT0,
        feeCollectedT1
      );

      // Increase liquidity using all collected fees
      uniswapV3PositionManager.increaseLiquidity(
        INonfungiblePositionManager.IncreaseLiquidityParams({
          tokenId: _tokenId,
          amount0Desired: feeCollectedT0,
          amount1Desired: feeCollectedT1,
          amount0Min: 1,
          amount1Min: 1,
          deadline: block.timestamp
        })
      );
    }
  }

  /**
   * @dev Handles swapping tokens to achieve a desired pool ratio.
   * @param _params Parameters including tokens and amounts for the swap.
   * @return balance0 Updated balance of token0.
   * @return balance1 Updated balance of token1.
   */
  function _swapTokensForAmount(
    WrapperFunctionParameters.SwapParams memory _params
  ) internal virtual returns (uint256, uint256);

  /**
   * @dev Handles swapping tokens to achieve a desired pool ratio.
   * @param _params Parameters including tokens and amounts for the swap.
   * @return balance0 Updated balance of token0.
   * @return balance1 Updated balance of token1.
   */
  function _swapTokensForAmountUpdateRange(
    WrapperFunctionParameters.SwapParams memory _params
  ) internal returns (uint256 balance0, uint256 balance1) {
    // Swap tokens to the token0 or token1 pool ratio
    if (_params._amountIn > 0) {
      (balance0, balance1) = _swapTokenToToken(_params);
    } else {
      _verifyZeroSwapAmount(protocolConfig, _params);
    }
  }

  /**
   * @dev Executes a token swap via a router.
   * @param _params Swap parameters including input and output tokens and amounts.
   * @return balance0 New balance of token0 after swap.
   * @return balance1 New balance of token1 after swap.
   */
  function _swapTokenToToken(
    WrapperFunctionParameters.SwapParams memory _params
  ) internal virtual returns (uint256, uint256);

  function _verifyZeroSwapAmount(
    IProtocolConfig protocolConfig,
    WrapperFunctionParameters.SwapParams memory _params
  ) internal virtual;

  /**
   * @notice Retrieves the current liquidity amount for a given position.
   * @param _tokenId The ID of the position.
   * @return existingLiquidity The current amount of liquidity in the position.
   */
  function _getExistingLiquidity(
    uint256 _tokenId
  ) internal view virtual returns (uint128 existingLiquidity);

  /**
   * @dev Retrieves the tick bounds for a given position.
   * @param _tokenId Identifier of the Uniswap position.
   * @return tickLower Lower tick of the position.
   * @return tickUpper Upper tick of the position.
   */
  function _getTicksFromPosition(
    uint256 _tokenId
  ) internal view virtual returns (int24, int24);

  /**
   * @notice Authorizes upgrade for this contract
   * @param newImplementation Address of the new implementation
   */
  function _authorizeUpgrade(address newImplementation) internal override {
    // Only the owner (PortfolioFactory contract) can authorize an upgrade
    if (!(msg.sender == assetManagementConfig.owner()))
      revert ErrorLibrary.CallerNotAdmin();
    // Intentionally left empty as required by an abstract contract
  }
}<|MERGE_RESOLUTION|>--- conflicted
+++ resolved
@@ -16,12 +16,8 @@
 import { IAccessController } from "../../access/IAccessController.sol";
 import { AccessRoles } from "../../access/AccessRoles.sol";
 import { IPriceOracle } from "../../oracle/IPriceOracle.sol";
-<<<<<<< HEAD
-import { SwapVerificationLibrary } from "./SwapVerificationLibrary.sol";
 import { IExternalPositionStorage } from "./IExternalPositionStorage.sol";
 
-=======
->>>>>>> 560d1244
 /**
  * @title PositionManagerAbstract
  * @notice Abstract contract for managing Uniswap V3 positions and representing them as ERC20 tokens.

// SPDX-License-Identifier: BUSL-1.1
pragma solidity 0.8.17;

import { IERC20Upgradeable } from "@openzeppelin/contracts-upgradeable/token/ERC20/IERC20Upgradeable.sol";
import { UUPSUpgradeable } from "@openzeppelin/contracts-upgradeable-4.9.6/proxy/utils/UUPSUpgradeable.sol";
import { ReentrancyGuardUpgradeable } from "@openzeppelin/contracts-upgradeable-4.9.6/security/ReentrancyGuardUpgradeable.sol";
import { TransferHelper } from "@uniswap/lib/contracts/libraries/TransferHelper.sol";
import { INonfungiblePositionManager } from "./INonfungiblePositionManager.sol";
import { TokenCalculations } from "../../core/calculations/TokenCalculations.sol";
import { ErrorLibrary } from "../../library/ErrorLibrary.sol";
import { IPositionWrapper } from "./IPositionWrapper.sol";
import { WrapperFunctionParameters } from "../WrapperFunctionParameters.sol";
import { MathUtils } from "../../core/calculations/MathUtils.sol";
import { IAssetManagementConfig } from "../../config/assetManagement/IAssetManagementConfig.sol";
import { IProtocolConfig } from "../../config/protocol/IProtocolConfig.sol";
import { IAccessController } from "../../access/IAccessController.sol";
import { AccessRoles } from "../../access/AccessRoles.sol";
import { IPriceOracle } from "../../oracle/IPriceOracle.sol";
import { IExternalPositionStorage } from "./IExternalPositionStorage.sol";

/**
 * @title PositionManagerAbstract
 * @notice Abstract contract for managing Uniswap V3 positions and representing them as ERC20 tokens.
 * It allows managing liquidity in Uniswap V3 positions through a tokenized interface.
 * @dev Abstract contract for managing Uniswap V3 positions and representing them as ERC20 tokens.
 */
abstract contract PositionManagerAbstract is
  UUPSUpgradeable,
  TokenCalculations,
  ReentrancyGuardUpgradeable,
  AccessRoles
{
  /// @dev Reference to the Uniswap V3 Non-Fungible Position Manager for managing liquidity positions.
  INonfungiblePositionManager internal uniswapV3PositionManager;

  IProtocolConfig public protocolConfig;

  /// @dev Contract for managing asset configurations, used to enforce rules and parameters for asset operations.
  IAssetManagementConfig assetManagementConfig;

  /// @dev Access control contract for managing permissions and roles within the ecosystem.
  IAccessController accessController;

  /// @notice Minimum amount of fees in smallest token unit that must be collected before they can be reinvested.
  uint256 internal constant MIN_REINVESTMENT_AMOUNT = 1000000;

  uint256 internal constant TOTAL_WEIGHT = 10_000;

  /// @notice List of addresses for all deployed position wrapper contracts.
  address[] public deployedPositionWrappers;

  /// @notice The identifier for the protocol that this position manager supports.
  bytes32 public protocolId;

  /// @dev Contract for managing external positions, used to track and validate wrapped positions.
  IExternalPositionStorage public externalPositionStorage;

  event NewPositionCreated(
    address indexed positionWrapper,
    address indexed token0,
    address indexed token1
  );
  event PositionInitializedAndDeposited(address indexed positionManager);
  event LiquidityIncreased(address indexed user, uint256 liquidity);
  event LiquidityDecreased(address indexed user, uint256 liquidity);
  event PriceRangeUpdated(
    address indexed positionManager,
    int24 tickLower,
    int24 tickUpper
  );

  /**
   * @dev Restricts function access to asset managers only.
   */
  modifier onlyAssetManager() {
    if (!accessController.hasRole(ASSET_MANAGER, msg.sender))
      revert ErrorLibrary.CallerNotAssetManager();
    _;
  }

  modifier notEmergencyPaused() {
    if (IProtocolConfig(protocolConfig).isProtocolEmergencyPaused())
      revert ErrorLibrary.ProtocolEmergencyPaused();
    _;
  }

  modifier notPaused() {
    if (IProtocolConfig(protocolConfig).isProtocolPaused())
      revert ErrorLibrary.ProtocolIsPaused();
    _;
  }

  /// @custom:oz-upgrades-unsafe-allow constructor
  constructor() {
    _disableInitializers();
  }

  /**
   * @notice Initializes the contract with necessary configurations and addresses.
   * @param _nonFungiblePositionManagerAddress Address of the Uniswap V3 Non-Fungible Position Manager.
   * @param _assetManagerConfig Address of the asset management configuration contract.
   * @param _accessController Address of the access control contract.
   * @dev Sets up the contract with required addresses and configuration for asset management and access control.
   */
  function PositionManagerAbstract__init(
    address _externalPositionStorage,
    address _nonFungiblePositionManagerAddress,
    address _protocolConfig,
    address _assetManagerConfig,
    address _accessController,
    bytes32 _protocolId
  ) internal {
    __UUPSUpgradeable_init();
<<<<<<< HEAD

    externalPositionStorage = IExternalPositionStorage(
      _externalPositionStorage
    );

=======
    __ReentrancyGuard_init();
>>>>>>> b85d9cad
    uniswapV3PositionManager = INonfungiblePositionManager(
      _nonFungiblePositionManagerAddress
    );
    protocolConfig = IProtocolConfig(_protocolConfig);
    assetManagementConfig = IAssetManagementConfig(_assetManagerConfig);
    accessController = IAccessController(_accessController);
    protocolId = _protocolId;
  }

  /**
   * @notice Increases liquidity in an existing Uniswap V3 position and mints corresponding wrapper tokens.
   * @param _params Struct containing parameters necessary for adding liquidity and minting tokens.
   * @dev Handles the transfer of tokens, adds liquidity to Uniswap V3, and mints wrapper tokens proportionate to the added liquidity.
   */
  function increaseLiquidity(
    WrapperFunctionParameters.WrapperDepositParams memory _params
  ) external notPaused nonReentrant {
    if (
      address(_params._positionWrapper) == address(0) ||
      _params._dustReceiver == address(0)
    ) revert ErrorLibrary.InvalidAddress();

    uint256 tokenId = _params._positionWrapper.tokenId();
    address token0 = _params._positionWrapper.token0();
    address token1 = _params._positionWrapper.token1();

    // Reinvest any collected fees back into the pool before adding new liquidity.
    _collectFeesAndReinvest(
      _params._positionWrapper,
      tokenId,
      token0,
      token1,
      _params._tokenIn,
      _params._tokenOut,
      _params._amountIn
    );

    // Track token balances before the operation to calculate dust later.
    uint256 balance0Before = IERC20Upgradeable(token0).balanceOf(address(this));
    uint256 balance1Before = IERC20Upgradeable(token1).balanceOf(address(this));

    // Transfer the desired liquidity tokens from the caller to this contract.
    _transferTokensFromSender(
      token0,
      token1,
      _params._amount0Desired,
      _params._amount1Desired
    );

    uint256 balance0After = IERC20Upgradeable(token0).balanceOf(address(this));
    uint256 balance1After = IERC20Upgradeable(token1).balanceOf(address(this));

    _params._amount0Desired = balance0After - balance0Before;
    _params._amount1Desired = balance1After - balance1Before;

    // Approve the Uniswap manager to use the tokens for liquidity.
    _approveNonFungiblePositionManager(
      token0,
      token1,
      _params._amount0Desired,
      _params._amount1Desired
    );

    // Increase liquidity at the position.
    (uint128 liquidity, , ) = uniswapV3PositionManager.increaseLiquidity(
      INonfungiblePositionManager.IncreaseLiquidityParams({
        tokenId: tokenId,
        amount0Desired: _params._amount0Desired,
        amount1Desired: _params._amount1Desired,
        amount0Min: _params._amount0Min,
        amount1Min: _params._amount1Min,
        deadline: block.timestamp
      })
    );

    // Mint wrapper tokens corresponding to the liquidity added.
    _mintTokens(_params._positionWrapper, tokenId, liquidity);

    // Calculate token balances after the operation to determine any remaining dust.
    balance0After = IERC20Upgradeable(token0).balanceOf(address(this));
    balance1After = IERC20Upgradeable(token1).balanceOf(address(this));

    // Return any dust to the caller.
    _returnDust(
      _params._dustReceiver,
      token0,
      token1,
      balance0After,
      balance1After
    );

    emit LiquidityIncreased(msg.sender, liquidity);
  }

  /**
   * @notice Decreases liquidity for an existing Uniswap V3 position and burns the corresponding wrapper tokens.
   * @param _positionWrapper Address of the position wrapper contract.
   * @param _withdrawalAmount Amount of wrapper tokens representing the liquidity to be removed.
   * @param _amount0Min Minimum amount of token0 expected to prevent slippage.
   * @param _amount1Min Minimum amount of token1 expected to prevent slippage.
   * @param tokenIn The address of the token to be swapped (input).
   * @param tokenOut The address of the token to be received (output).
   * @param amountIn The amount of `tokenIn` to be swapped to `tokenOut`.
   * @dev Burns wrapper tokens and reduces liquidity in the Uniswap V3 position based on the provided parameters.
   */
  function decreaseLiquidity(
    IPositionWrapper _positionWrapper,
    uint256 _withdrawalAmount,
    uint256 _amount0Min,
    uint256 _amount1Min,
    address tokenIn,
    address tokenOut,
    uint256 amountIn
  ) external notEmergencyPaused nonReentrant {
    uint256 tokenId = _positionWrapper.tokenId();

    if (_positionWrapper == IPositionWrapper(address(0)))
      revert ErrorLibrary.InvalidAddress();

    // Ensure the withdrawal amount is greater than zero.
    if (_withdrawalAmount == 0) revert ErrorLibrary.AmountCannotBeZero();

    // Ensure the caller has sufficient wrapper tokens to cover the withdrawal amount.
    if (_withdrawalAmount > _positionWrapper.balanceOf(msg.sender))
      revert ErrorLibrary.InsufficientBalance();

    uint256 totalSupplyBeforeBurn = _positionWrapper.totalSupply();

    // Burn the wrapper tokens equivalent to the withdrawn liquidity.
    _positionWrapper.burn(msg.sender, _withdrawalAmount);

    // If there are still wrapper tokens in circulation, collect fees and reinvest them.
    if (totalSupplyBeforeBurn > 0)
      _collectFeesAndReinvest(
        _positionWrapper,
        tokenId,
        _positionWrapper.token0(),
        _positionWrapper.token1(),
        tokenIn,
        tokenOut,
        amountIn
      );

    // Calculate the proportionate amount of liquidity to decrease based on the total supply and withdrawal amount.
    uint128 liquidityToDecrease = MathUtils.safe128(
      (_getExistingLiquidity(tokenId) * _withdrawalAmount) /
        totalSupplyBeforeBurn
    );

    // Execute the decrease liquidity operation and collect the freed assets.
    _decreaseLiquidityAndCollect(
      liquidityToDecrease,
      tokenId,
      _amount0Min,
      _amount1Min,
      msg.sender
    );

    emit LiquidityDecreased(msg.sender, liquidityToDecrease);
  }

  /**
   * @notice Approves the Non-Fungible Position Manager to spend tokens on behalf of this contract.
   * @param _token0 The address of token0.
   * @param _token1 The address of token1.
   * @param _amount0 The amount of token0 to approve.
   * @param _amount1 The amount of token1 to approve.
   */
  function _approveNonFungiblePositionManager(
    address _token0,
    address _token1,
    uint256 _amount0,
    uint256 _amount1
  ) internal {
    // Reset the allowance for token0 to zero before setting it to a new value

    TransferHelper.safeApprove(_token0, address(uniswapV3PositionManager), 0);
    TransferHelper.safeApprove(_token1, address(uniswapV3PositionManager), 0);

    // Reset the allowance for token1 to zero before setting it to a new value
    TransferHelper.safeApprove(
      _token0,
      address(uniswapV3PositionManager),
      _amount0
    );
    TransferHelper.safeApprove(
      _token1,
      address(uniswapV3PositionManager),
      _amount1
    );
  }

  /**
   * @notice Transfers specified amounts of token0 and token1 from the sender to this contract.
   * @dev Uses the TransferHelper library to safely transfer tokens from the function caller to this contract.
   *      This function is typically used to prepare tokens for liquidity operations in Uniswap V3.
   * @param _token0 The contract address of the first token (token0).
   * @param _token1 The contract address of the second token (token1).
   * @param _amount0 The amount of token0 to transfer from the sender to this contract.
   * @param _amount1 The amount of token1 to transfer from the sender to this contract.
   */
  function _transferTokensFromSender(
    address _token0,
    address _token1,
    uint256 _amount0,
    uint256 _amount1
  ) internal {
    // Safely transfer token0 from the sender to this contract.

    if (_amount0 > 0) {
      TransferHelper.safeTransferFrom(
        _token0,
        msg.sender,
        address(this),
        _amount0
      );
    }

    // Safely transfer token1 from the sender to this contract.
    if (_amount1 > 0) {
      TransferHelper.safeTransferFrom(
        _token1,
        msg.sender,
        address(this),
        _amount1
      );
    }
  }

  /**
   * @notice Returns any excess tokens to the sender after operations are completed.
   * @param _token0 The address of token0.
   * @param _token1 The address of token1.
   * @param _amount0 The amount of token0 to return.
   * @param _amount1 The amount of token1 to return.
   */
  function _returnDust(
    address _dustReceiver,
    address _token0,
    address _token1,
    uint256 _amount0,
    uint256 _amount1
  ) internal {
    if (_amount0 > 0)
      TransferHelper.safeTransfer(_token0, _dustReceiver, _amount0);
    if (_amount1 > 0)
      TransferHelper.safeTransfer(_token1, _dustReceiver, _amount1);
  }

  /**
   * @notice Mints wrapper tokens corresponding to the provided liquidity in the Uniswap V3 position.
   * @dev Calculates the amount of wrapper tokens to mint based on the liquidity added.
   *      If it's the first time liquidity is added, the mint amount equals the liquidity.
   *      Otherwise, it calculates a share based on existing liquidity.
   * @param _positionWrapper The position wrapper associated with the Uniswap V3 position.
   * @param _tokenId The ID of the Uniswap V3 position token.
   * @param _liquidity The amount of liquidity that has been added to the position.
   */
  function _mintTokens(
    IPositionWrapper _positionWrapper,
    uint256 _tokenId,
    uint128 _liquidity
  ) internal {
    uint256 totalSupply = _positionWrapper.totalSupply();
    uint256 mintAmount;

    // If this is the first liquidity being added, mint tokens equal to the amount of liquidity.
    if (totalSupply == 0) {
      mintAmount = _liquidity;
    } else {
      // Calculate the proportionate amount of tokens to mint based on the added liquidity.
      uint256 userShare = (_liquidity * ONE_ETH_IN_WEI) /
        _getExistingLiquidity(_tokenId);
      mintAmount = _calculateMintAmount(userShare, totalSupply);
    }

    // Mint the calculated amount of wrapper tokens to the sender.
    _positionWrapper.mint(msg.sender, mintAmount);
  }

  /**
   * @notice Decreases liquidity and collects the tokens from a Uniswap V3 position.
   * @param _liquidityToDecrease The amount of liquidity to decrease.
   * @param _tokenId The ID of the Uniswap V3 position.
   * @param _amount0Min The minimum amount of token0 that must be returned.
   * @param _amount1Min The minimum amount of token1 that must be returned.
   * @param _recipient The address that will receive the withdrawn tokens.
   */
  function _decreaseLiquidityAndCollect(
    uint128 _liquidityToDecrease,
    uint256 _tokenId,
    uint256 _amount0Min,
    uint256 _amount1Min,
    address _recipient
  ) internal {
    // Decrease liquidity at Uniswap V3 Nonfungible Position Manager
    uniswapV3PositionManager.decreaseLiquidity(
      INonfungiblePositionManager.DecreaseLiquidityParams({
        tokenId: _tokenId,
        liquidity: _liquidityToDecrease,
        amount0Min: _amount0Min,
        amount1Min: _amount1Min,
        deadline: block.timestamp
      })
    );

    // Collect the tokens released from the decrease in liquidity
    uniswapV3PositionManager.collect(
      INonfungiblePositionManager.CollectParams({
        tokenId: _tokenId,
        recipient: _recipient,
        amount0Max: type(uint128).max,
        amount1Max: type(uint128).max
      })
    );
  }

  /**
   * @notice Collects trading fees accrued in a Uniswap V3 position and reinvests them by increasing liquidity.
   * @dev This function performs several steps: it first collects the accrued fees from the specified Uniswap V3 position.
   *      If the fees for both involved tokens exceed the predefined minimum thresholds, it will reinvest these by adding them
   *      back as liquidity to the same position. This is intended to enhance the position's value and potential fee earnings.
   * @param _positionWrapper An interface to the position wrapper that manages interactions with the Uniswap V3 positions.
   * @param _tokenId The ID of the Uniswap V3 position from which fees are to be collected.
   * @param _token0 The address of the first token in the Uniswap V3 position.
   * @param _token1 The address of the second token in the Uniswap V3 position.
   * @param tokenIn The address of the token to be swapped (input).
   * @param tokenOut The address of the token to be received (output).
   * @param amountIn The amount of `tokenIn` to be swapped to `tokenOut`.
   */
  function _collectFeesAndReinvest(
    IPositionWrapper _positionWrapper,
    uint256 _tokenId,
    address _token0,
    address _token1,
    address tokenIn,
    address tokenOut,
    uint256 amountIn
  ) internal {
    // Collect all available fees for the position to this contract
    uniswapV3PositionManager.collect(
      INonfungiblePositionManager.CollectParams({
        tokenId: _tokenId,
        recipient: address(this),
        amount0Max: type(uint128).max,
        amount1Max: type(uint128).max
      })
    );

    (int24 tickLower, int24 tickUpper) = _getTicksFromPosition(_tokenId);

    (uint256 feeCollectedT0, uint256 feeCollectedT1) = _swapTokensForAmount(
      WrapperFunctionParameters.SwapParams({
        _positionWrapper: _positionWrapper,
        _tokenId: _tokenId,
        _amountIn: amountIn,
        _token0: _token0,
        _token1: _token1,
        _tokenIn: tokenIn,
        _tokenOut: tokenOut,
        _tickLower: tickLower,
        _tickUpper: tickUpper
      })
    );

    // Reinvest fees if they exceed the minimum threshold for reinvestment
    if (
      feeCollectedT0 > MIN_REINVESTMENT_AMOUNT &&
      feeCollectedT1 > MIN_REINVESTMENT_AMOUNT
    ) {
      // Approve the Uniswap manager to use the tokens for liquidity.
      _approveNonFungiblePositionManager(
        _token0,
        _token1,
        feeCollectedT0,
        feeCollectedT1
      );

      // Increase liquidity using all collected fees
      uniswapV3PositionManager.increaseLiquidity(
        INonfungiblePositionManager.IncreaseLiquidityParams({
          tokenId: _tokenId,
          amount0Desired: feeCollectedT0,
          amount1Desired: feeCollectedT1,
          amount0Min: 1,
          amount1Min: 1,
          deadline: block.timestamp
        })
      );
    }
  }

  /**
   * @dev Handles swapping tokens to achieve a desired pool ratio.
   * @param _params Parameters including tokens and amounts for the swap.
   * @return balance0 Updated balance of token0.
   * @return balance1 Updated balance of token1.
   */
  function _swapTokensForAmount(
    WrapperFunctionParameters.SwapParams memory _params
  ) internal virtual returns (uint256, uint256);

  /**
   * @dev Handles swapping tokens to achieve a desired pool ratio.
   * @param _params Parameters including tokens and amounts for the swap.
   * @return balance0 Updated balance of token0.
   * @return balance1 Updated balance of token1.
   */
  function _swapTokensForAmountUpdateRange(
    WrapperFunctionParameters.SwapParams memory _params
  ) internal returns (uint256 balance0, uint256 balance1) {
    // Swap tokens to the token0 or token1 pool ratio
    if (_params._amountIn > 0) {
      (balance0, balance1) = _swapTokenToToken(_params);
    } else {
      _verifyZeroSwapAmount(protocolConfig, _params);
    }
  }

  /**
   * @dev Executes a token swap via a router.
   * @param _params Swap parameters including input and output tokens and amounts.
   * @return balance0 New balance of token0 after swap.
   * @return balance1 New balance of token1 after swap.
   */
  function _swapTokenToToken(
    WrapperFunctionParameters.SwapParams memory _params
  ) internal virtual returns (uint256, uint256);

  function _verifyZeroSwapAmount(
    IProtocolConfig protocolConfig,
    WrapperFunctionParameters.SwapParams memory _params
  ) internal virtual;

  /**
   * @notice Retrieves the current liquidity amount for a given position.
   * @param _tokenId The ID of the position.
   * @return existingLiquidity The current amount of liquidity in the position.
   */
  function _getExistingLiquidity(
    uint256 _tokenId
  ) internal view virtual returns (uint128 existingLiquidity);

  /**
   * @dev Retrieves the tick bounds for a given position.
   * @param _tokenId Identifier of the Uniswap position.
   * @return tickLower Lower tick of the position.
   * @return tickUpper Upper tick of the position.
   */
  function _getTicksFromPosition(
    uint256 _tokenId
  ) internal view virtual returns (int24, int24);

  /**
   * @notice Authorizes upgrade for this contract
   * @param newImplementation Address of the new implementation
   */
  function _authorizeUpgrade(address newImplementation) internal override {
    // Only the owner (PortfolioFactory contract) can authorize an upgrade
    if (!(msg.sender == assetManagementConfig.owner()))
      revert ErrorLibrary.CallerNotAdmin();
    // Intentionally left empty as required by an abstract contract
  }
}<|MERGE_RESOLUTION|>--- conflicted
+++ resolved
@@ -111,15 +111,12 @@
     bytes32 _protocolId
   ) internal {
     __UUPSUpgradeable_init();
-<<<<<<< HEAD
+    __ReentrancyGuard_init();
 
     externalPositionStorage = IExternalPositionStorage(
       _externalPositionStorage
     );
 
-=======
-    __ReentrancyGuard_init();
->>>>>>> b85d9cad
     uniswapV3PositionManager = INonfungiblePositionManager(
       _nonFungiblePositionManagerAddress
     );
